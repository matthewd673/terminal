--- conflicted
+++ resolved
@@ -1,85 +1,80 @@
-/*++
-Copyright (c) Microsoft Corporation
-Licensed under the MIT license.
-
-Module Name:
-- outputStream.hpp
-
-Abstract:
-- Classes to process text written into the console on the attached application's output stream (usually STDOUT).
-
-Author:
-- Michael Niksa <miniksa> July 27 2015
---*/
-
-#pragma once
-
-#include "../terminal/adapter/ITerminalApi.hpp"
-#include "../types/inc/IInputEvent.hpp"
-#include "../inc/conattrs.hpp"
-#include "IIoProvider.hpp"
-
-// The ConhostInternalGetSet is for the Conhost process to call the entrypoints for its own Get/Set APIs.
-// Normally, these APIs are accessible from the outside of the conhost process (like by the process being "hosted") through
-// the kernelbase/32 exposed public APIs and routed by the console driver (condrv) to this console host.
-// But since we're trying to call them from *inside* the console host itself, we need to get in the way and route them straight to the
-// v-table inside this process instance.
-class ConhostInternalGetSet final : public Microsoft::Console::VirtualTerminal::ITerminalApi
-{
-public:
-    ConhostInternalGetSet(_In_ Microsoft::Console::IIoProvider& io);
-
-    void PrintString(const std::wstring_view string) override;
-    void ReturnResponse(const std::wstring_view response) override;
-
-    Microsoft::Console::VirtualTerminal::StateMachine& GetStateMachine() override;
-    TextBuffer& GetTextBuffer() override;
-    til::rect GetViewport() const override;
-    void SetViewportPosition(const til::point position) override;
-
-    void SetTextAttributes(const TextAttribute& attrs) override;
-
-    void SetAutoWrapMode(const bool wrapAtEOL) override;
-
-    void SetScrollingRegion(const til::inclusive_rect& scrollMargins) override;
-
-    void WarningBell() override;
-
-    bool GetLineFeedMode() const override;
-    void LineFeed(const bool withReturn) override;
-
-    void SetWindowTitle(const std::wstring_view title) override;
-
-    void UseAlternateScreenBuffer() override;
-
-    void UseMainScreenBuffer() override;
-
-    CursorType GetUserDefaultCursorStyle() const override;
-
-    void ShowWindow(bool showOrHide) override;
-
-    bool ResizeWindow(const size_t width, const size_t height) override;
-
-    void SetConsoleOutputCP(const unsigned int codepage) override;
-    unsigned int GetConsoleOutputCP() const override;
-
-    void EnableXtermBracketedPasteMode(const bool enabled) override;
-    void CopyToClipboard(const std::wstring_view content) override;
-    void SetTaskbarProgress(const ::Microsoft::Console::VirtualTerminal::DispatchTypes::TaskbarState state, const size_t progress) override;
-    void SetWorkingDirectory(const std::wstring_view uri) override;
-
-    bool IsConsolePty() const override;
-    bool IsVtInputEnabled() const override;
-
-    void NotifyAccessibilityChange(const til::rect& changedRect) override;
-
-<<<<<<< HEAD
-    void EndConptyFrame() override;
-
-    void ReparentWindow(const uint64_t handle);
-
-=======
->>>>>>> ce850cae
-private:
-    Microsoft::Console::IIoProvider& _io;
-};
+/*++
+Copyright (c) Microsoft Corporation
+Licensed under the MIT license.
+
+Module Name:
+- outputStream.hpp
+
+Abstract:
+- Classes to process text written into the console on the attached application's output stream (usually STDOUT).
+
+Author:
+- Michael Niksa <miniksa> July 27 2015
+--*/
+
+#pragma once
+
+#include "../terminal/adapter/ITerminalApi.hpp"
+#include "../types/inc/IInputEvent.hpp"
+#include "../inc/conattrs.hpp"
+#include "IIoProvider.hpp"
+
+// The ConhostInternalGetSet is for the Conhost process to call the entrypoints for its own Get/Set APIs.
+// Normally, these APIs are accessible from the outside of the conhost process (like by the process being "hosted") through
+// the kernelbase/32 exposed public APIs and routed by the console driver (condrv) to this console host.
+// But since we're trying to call them from *inside* the console host itself, we need to get in the way and route them straight to the
+// v-table inside this process instance.
+class ConhostInternalGetSet final : public Microsoft::Console::VirtualTerminal::ITerminalApi
+{
+public:
+    ConhostInternalGetSet(_In_ Microsoft::Console::IIoProvider& io);
+
+    void PrintString(const std::wstring_view string) override;
+    void ReturnResponse(const std::wstring_view response) override;
+
+    Microsoft::Console::VirtualTerminal::StateMachine& GetStateMachine() override;
+    TextBuffer& GetTextBuffer() override;
+    til::rect GetViewport() const override;
+    void SetViewportPosition(const til::point position) override;
+
+    void SetTextAttributes(const TextAttribute& attrs) override;
+
+    void SetAutoWrapMode(const bool wrapAtEOL) override;
+
+    void SetScrollingRegion(const til::inclusive_rect& scrollMargins) override;
+
+    void WarningBell() override;
+
+    bool GetLineFeedMode() const override;
+    void LineFeed(const bool withReturn) override;
+
+    void SetWindowTitle(const std::wstring_view title) override;
+
+    void UseAlternateScreenBuffer() override;
+
+    void UseMainScreenBuffer() override;
+
+    CursorType GetUserDefaultCursorStyle() const override;
+
+    void ShowWindow(bool showOrHide) override;
+
+    bool ResizeWindow(const size_t width, const size_t height) override;
+
+    void SetConsoleOutputCP(const unsigned int codepage) override;
+    unsigned int GetConsoleOutputCP() const override;
+
+    void EnableXtermBracketedPasteMode(const bool enabled) override;
+    void CopyToClipboard(const std::wstring_view content) override;
+    void SetTaskbarProgress(const ::Microsoft::Console::VirtualTerminal::DispatchTypes::TaskbarState state, const size_t progress) override;
+    void SetWorkingDirectory(const std::wstring_view uri) override;
+
+    bool IsConsolePty() const override;
+    bool IsVtInputEnabled() const override;
+
+    void NotifyAccessibilityChange(const til::rect& changedRect) override;
+
+    void AddMark(const Microsoft::Console::VirtualTerminal::DispatchTypes::ScrollMark& mark) override;
+
+private:
+    Microsoft::Console::IIoProvider& _io;
+};