// Copyright (c) Microsoft Corporation.
// Licensed under the MIT license.

#include "pch.h"
#include "TerminalPage.h"
#include "Utils.h"
#include "AppLogic.h"
#include "../../types/inc/utils.hpp"

#include <Mmsystem.h>
#include <LibraryResources.h>

#include "TerminalPage.g.cpp"
#include <winrt/Windows.Storage.h>
#include <winrt/Microsoft.UI.Xaml.XamlTypeInfo.h>

#include "TabRowControl.h"
#include "ColorHelper.h"
#include "DebugTapConnection.h"
#include "SettingsTab.h"

using namespace winrt;
using namespace winrt::Windows::Foundation::Collections;
using namespace winrt::Windows::UI::Xaml;
using namespace winrt::Windows::UI::Xaml::Controls;
using namespace winrt::Windows::UI::Core;
using namespace winrt::Windows::System;
using namespace winrt::Windows::ApplicationModel::DataTransfer;
using namespace winrt::Windows::UI::Text;
using namespace winrt::Microsoft::Terminal;
using namespace winrt::Microsoft::Terminal::TerminalControl;
using namespace winrt::Microsoft::Terminal::TerminalConnection;
using namespace winrt::Microsoft::Terminal::Settings::Model;
using namespace ::TerminalApp;
using namespace ::Microsoft::Console;

namespace winrt
{
    namespace MUX = Microsoft::UI::Xaml;
    namespace WUX = Windows::UI::Xaml;
    using IInspectable = Windows::Foundation::IInspectable;
}

namespace winrt::TerminalApp::implementation
{
    TerminalPage::TerminalPage() :
        _tabs{ winrt::single_threaded_observable_vector<TerminalApp::ITab>() },
        _startupActions{ winrt::single_threaded_vector<ActionAndArgs>() }
    {
        InitializeComponent();
    }

    // Function Description:
    // - Recursively check our commands to see if there's a keybinding for
    //   exactly their action. If there is, label that command with the text
    //   corresponding to that key chord.
    // - Will recurse into nested commands as well.
    // Arguments:
    // - settings: The settings who's keybindings we should use to look up the key chords from
    // - commands: The list of commands to label.
    static void _recursiveUpdateCommandKeybindingLabels(CascadiaSettings settings,
                                                        IMapView<winrt::hstring, Command> commands)
    {
        for (const auto& nameAndCmd : commands)
        {
            const auto& command = nameAndCmd.Value();
            // If there's a keybinding that's bound to exactly this command,
            // then get the string for that keychord and display it as a
            // part of the command in the UI. Each Command's KeyChordText is
            // unset by default, so we don't need to worry about clearing it
            // if there isn't a key associated with it.
            auto keyChord{ settings.KeyMap().GetKeyBindingForActionWithArgs(command.Action()) };

            if (keyChord)
            {
                command.KeyChordText(KeyChordSerialization::ToString(keyChord));
            }
            if (command.HasNestedCommands())
            {
                _recursiveUpdateCommandKeybindingLabels(settings, command.NestedCommands());
            }
        }
    }

    winrt::fire_and_forget TerminalPage::SetSettings(CascadiaSettings settings, bool needRefreshUI)
    {
        _settings = settings;
        if (needRefreshUI)
        {
            _RefreshUIForSettingsReload();
        }

        auto weakThis{ get_weak() };
        co_await winrt::resume_foreground(Dispatcher());
        if (auto page{ weakThis.get() })
        {
            _UpdateCommandsForPalette();
            CommandPalette().SetKeyBindings(*_bindings);
        }
    }

    void TerminalPage::Create()
    {
        // Hookup the key bindings
        _HookupKeyBindings(_settings.KeyMap());

        _tabContent = this->TabContent();
        _tabRow = this->TabRow();
        _tabView = _tabRow.TabView();
        _rearranging = false;

        // GH#2455 - Make sure to try/catch calls to Application::Current,
        // because that _won't_ be an instance of TerminalApp::App in the
        // LocalTests
        auto isElevated = false;
        try
        {
            // GH#3581 - There's a platform limitation that causes us to crash when we rearrange tabs.
            // Xaml tries to send a drag visual (to wit: a screenshot) to the drag hosting process,
            // but that process is running at a different IL than us.
            // For now, we're disabling elevated drag.
            isElevated = ::winrt::Windows::UI::Xaml::Application::Current().as<::winrt::TerminalApp::App>().Logic().IsElevated();
        }
        CATCH_LOG();

        _tabView.CanReorderTabs(!isElevated);
        _tabView.CanDragTabs(!isElevated);

        _tabView.TabDragStarting([weakThis{ get_weak() }](auto&& /*o*/, auto&& /*a*/) {
            if (auto page{ weakThis.get() })
            {
                page->_rearranging = true;
                page->_rearrangeFrom = std::nullopt;
                page->_rearrangeTo = std::nullopt;
            }
        });

        _tabView.TabDragCompleted([weakThis{ get_weak() }](auto&& /*o*/, auto&& /*a*/) {
            if (auto page{ weakThis.get() })
            {
                auto& from{ page->_rearrangeFrom };
                auto& to{ page->_rearrangeTo };

                if (from.has_value() && to.has_value() && to != from)
                {
                    auto& tabs{ page->_tabs };
                    auto tab = tabs.GetAt(from.value());
                    tabs.RemoveAt(from.value());
                    tabs.InsertAt(to.value(), tab);
                    page->_UpdateTabIndices();
                }

                page->_rearranging = false;
                from = std::nullopt;
                to = std::nullopt;
            }
        });

        auto tabRowImpl = winrt::get_self<implementation::TabRowControl>(_tabRow);
        _newTabButton = tabRowImpl->NewTabButton();

        if (_settings.GlobalSettings().ShowTabsInTitlebar())
        {
            // Remove the TabView from the page. We'll hang on to it, we need to
            // put it in the titlebar.
            uint32_t index = 0;
            if (this->Root().Children().IndexOf(_tabRow, index))
            {
                this->Root().Children().RemoveAt(index);
            }

            // Inform the host that our titlebar content has changed.
            _setTitleBarContentHandlers(*this, _tabRow);
        }

        // Hookup our event handlers to the ShortcutActionDispatch
        _RegisterActionCallbacks();

        //Event Bindings (Early)
        _newTabButton.Click([weakThis{ get_weak() }](auto&&, auto&&) {
            if (auto page{ weakThis.get() })
            {
                // if alt is pressed, open a pane
                const CoreWindow window = CoreWindow::GetForCurrentThread();
                const auto rAltState = window.GetKeyState(VirtualKey::RightMenu);
                const auto lAltState = window.GetKeyState(VirtualKey::LeftMenu);
                const bool altPressed = WI_IsFlagSet(lAltState, CoreVirtualKeyStates::Down) ||
                                        WI_IsFlagSet(rAltState, CoreVirtualKeyStates::Down);

                // Check for DebugTap
                bool debugTap = page->_settings.GlobalSettings().DebugFeaturesEnabled() &&
                                WI_IsFlagSet(lAltState, CoreVirtualKeyStates::Down) &&
                                WI_IsFlagSet(rAltState, CoreVirtualKeyStates::Down);

                if (altPressed && !debugTap)
                {
                    page->_SplitPane(SplitState::Automatic,
                                     SplitType::Manual,
                                     nullptr);
                }
                else
                {
                    page->_OpenNewTab(nullptr);
                }
            }
        });
        _tabView.SelectionChanged({ this, &TerminalPage::_OnTabSelectionChanged });
        _tabView.TabCloseRequested({ this, &TerminalPage::_OnTabCloseRequested });
        _tabView.TabItemsChanged({ this, &TerminalPage::_OnTabItemsChanged });

        _CreateNewTabFlyout();

        _UpdateTabWidthMode();

        _tabContent.SizeChanged({ this, &TerminalPage::_OnContentSizeChanged });

        CommandPalette().SetDispatch(*_actionDispatch);
        // When the visibility of the command palette changes to "collapsed",
        // the palette has been closed. Toss focus back to the currently active
        // control.
        CommandPalette().RegisterPropertyChangedCallback(UIElement::VisibilityProperty(), [this](auto&&, auto&&) {
            if (CommandPalette().Visibility() == Visibility::Collapsed)
            {
                _CommandPaletteClosed(nullptr, nullptr);
            }
        });

        _tabs.VectorChanged([weakThis{ get_weak() }](auto&& s, auto&& e) {
            if (auto page{ weakThis.get() })
            {
                page->CommandPalette().OnTabsChanged(s, e);
            }
        });

        // Settings AllowDependentAnimations will affect whether animations are
        // enabled application-wide, so we don't need to check it each time we
        // want to create an animation.
        WUX::Media::Animation::Timeline::AllowDependentAnimations(!_settings.GlobalSettings().DisableAnimations());

        // Once the page is actually laid out on the screen, trigger all our
        // startup actions. Things like Panes need to know at least how big the
        // window will be, so they can subdivide that space.
        //
        // _OnFirstLayout will remove this handler so it doesn't get called more than once.
        _layoutUpdatedRevoker = _tabContent.LayoutUpdated(winrt::auto_revoke, { this, &TerminalPage::_OnFirstLayout });
    }

    // Method Description:
    // - This method is called once on startup, on the first LayoutUpdated event.
    //   We'll use this event to know that we have an ActualWidth and
    //   ActualHeight, so we can now attempt to process our list of startup
    //   actions.
    // - We'll remove this event handler when the event is first handled.
    // - If there are no startup actions, we'll open a single tab with the
    //   default profile.
    // Arguments:
    // - <unused>
    // Return Value:
    // - <none>
    void TerminalPage::_OnFirstLayout(const IInspectable& /*sender*/, const IInspectable& /*eventArgs*/)
    {
        // Only let this succeed once.
        _layoutUpdatedRevoker.revoke();

        // This event fires every time the layout changes, but it is always the
        // last one to fire in any layout change chain. That gives us great
        // flexibility in finding the right point at which to initialize our
        // renderer (and our terminal). Any earlier than the last layout update
        // and we may not know the terminal's starting size.
        if (_startupState == StartupState::NotInitialized)
        {
            _startupState = StartupState::InStartup;
            if (_startupActions.Size() == 0)
            {
                _OpenNewTab(nullptr);

                _CompleteInitialization();
            }
            else
            {
                _ProcessStartupActions(_startupActions, true);
            }
        }
    }

    // Method Description:
    // - Process all the startup actions in the provided list of startup
    //   actions. We'll do this all at once here.
    // Arguments:
    // - actions: a winrt vector of actions to process. Note that this must NOT
    //   be an IVector&, because we need the collection to be accessible on the
    //   other side of the co_await.
    // - initial: if true, we're parsing these args during startup, and we
    //   should fire an Initialized event.
    // Return Value:
    // - <none>
    winrt::fire_and_forget TerminalPage::_ProcessStartupActions(Windows::Foundation::Collections::IVector<ActionAndArgs> actions,
                                                                const bool initial)
    {
        // If there are no actions left, do nothing.
        if (actions.Size() == 0)
        {
            return;
        }
        auto weakThis{ get_weak() };

        // Handle it on a subsequent pass of the UI thread.
        co_await winrt::resume_foreground(Dispatcher(), CoreDispatcherPriority::Normal);
        if (auto page{ weakThis.get() })
        {
            for (const auto& action : actions)
            {
                if (auto page{ weakThis.get() })
                {
                    _actionDispatch->DoAction(action);
                }
                else
                {
                    co_return;
                }
            }
        }
        if (initial)
        {
            _CompleteInitialization();
        }
    }

    // Method Description:
    // - Perform and steps that need to be done once our initial state is all
    //   set up. This includes entering fullscreen mode and firing our
    //   Initialized event.
    // Arguments:
    // - <none>
    // Return Value:
    // - <none>
    void TerminalPage::_CompleteInitialization()
    {
        _startupState = StartupState::Initialized;
        _InitializedHandlers(*this, nullptr);
    }

    // Method Description:
    // - Show a dialog with "About" information. Displays the app's Display
    //   Name, version, getting started link, documentation link, release
    //   Notes link, and privacy policy link.
    void TerminalPage::_ShowAboutDialog()
    {
        if (auto presenter{ _dialogPresenter.get() })
        {
            presenter.ShowDialog(FindName(L"AboutDialog").try_as<WUX::Controls::ContentDialog>());
        }
    }

    winrt::hstring TerminalPage::ApplicationDisplayName()
    {
        return CascadiaSettings::ApplicationDisplayName();
    }

    winrt::hstring TerminalPage::ApplicationVersion()
    {
        return CascadiaSettings::ApplicationVersion();
    }

    void TerminalPage::_ThirdPartyNoticesOnClick(const IInspectable& /*sender*/, const Windows::UI::Xaml::RoutedEventArgs& /*eventArgs*/)
    {
        std::filesystem::path currentPath{ wil::GetModuleFileNameW<std::wstring>(nullptr) };
        currentPath.replace_filename(L"NOTICE.html");
        ShellExecute(nullptr, nullptr, currentPath.c_str(), nullptr, nullptr, SW_SHOW);
    }

    // Method Description:
    // - Displays a dialog for warnings found while closing the terminal app using
    //   key binding with multiple tabs opened. Display messages to warn user
    //   that more than 1 tab is opened, and once the user clicks the OK button, remove
    //   all the tabs and shut down and app. If cancel is clicked, the dialog will close
    // - Only one dialog can be visible at a time. If another dialog is visible
    //   when this is called, nothing happens. See _ShowDialog for details
    void TerminalPage::_ShowCloseWarningDialog()
    {
        if (auto presenter{ _dialogPresenter.get() })
        {
            presenter.ShowDialog(FindName(L"CloseAllDialog").try_as<WUX::Controls::ContentDialog>());
        }
    }

    // Method Description:
    // - Displays a dialog to warn the user about the fact that the text that
    //   they are trying to paste contains the "new line" character which can
    //   have the effect of starting commands without the user's knowledge if
    //   it is pasted on a shell where the "new line" character marks the end
    //   of a command.
    // - Only one dialog can be visible at a time. If another dialog is visible
    //   when this is called, nothing happens. See _ShowDialog for details
    winrt::Windows::Foundation::IAsyncOperation<ContentDialogResult> TerminalPage::_ShowMultiLinePasteWarningDialog()
    {
        if (auto presenter{ _dialogPresenter.get() })
        {
            co_return co_await presenter.ShowDialog(FindName(L"MultiLinePasteDialog").try_as<WUX::Controls::ContentDialog>());
        }
        co_return ContentDialogResult::None;
    }

    // Method Description:
    // - Displays a dialog to warn the user about the fact that the text that
    //   they are trying to paste is very long, in case they did not mean to
    //   paste it but pressed the paste shortcut by accident.
    // - Only one dialog can be visible at a time. If another dialog is visible
    //   when this is called, nothing happens. See _ShowDialog for details
    winrt::Windows::Foundation::IAsyncOperation<ContentDialogResult> TerminalPage::_ShowLargePasteWarningDialog()
    {
        if (auto presenter{ _dialogPresenter.get() })
        {
            co_return co_await presenter.ShowDialog(FindName(L"LargePasteDialog").try_as<WUX::Controls::ContentDialog>());
        }
        co_return ContentDialogResult::None;
    }

    // Method Description:
    // - Builds the flyout (dropdown) attached to the new tab button, and
    //   attaches it to the button. Populates the flyout with one entry per
    //   Profile, displaying the profile's name. Clicking each flyout item will
    //   open a new tab with that profile.
    //   Below the profiles are the static menu items: settings, feedback
    void TerminalPage::_CreateNewTabFlyout()
    {
        auto newTabFlyout = WUX::Controls::MenuFlyout{};
        auto keyBindings = _settings.KeyMap();

        const auto defaultProfileGuid = _settings.GlobalSettings().DefaultProfile();
        // the number of profiles should not change in the loop for this to work
        auto const profileCount = gsl::narrow_cast<int>(_settings.Profiles().Size());
        for (int profileIndex = 0; profileIndex < profileCount; profileIndex++)
        {
            const auto profile = _settings.Profiles().GetAt(profileIndex);
            auto profileMenuItem = WUX::Controls::MenuFlyoutItem{};

            // Add the keyboard shortcuts based on the number of profiles defined
            // Look for a keychord that is bound to the equivalent
            // NewTab(ProfileIndex=N) action
            NewTerminalArgs newTerminalArgs{ profileIndex };
            NewTabArgs newTabArgs{ newTerminalArgs };
            ActionAndArgs actionAndArgs{ ShortcutAction::NewTab, newTabArgs };
            auto profileKeyChord{ keyBindings.GetKeyBindingForActionWithArgs(actionAndArgs) };

            // make sure we find one to display
            if (profileKeyChord)
            {
                _SetAcceleratorForMenuItem(profileMenuItem, profileKeyChord);
            }

            auto profileName = profile.Name();
            profileMenuItem.Text(profileName);

            // If there's an icon set for this profile, set it as the icon for
            // this flyout item.
            if (!profile.Icon().empty())
            {
                const auto iconSource{ IconPathConverter().IconSourceWUX(profile.Icon()) };

                WUX::Controls::IconSourceElement iconElement;
                iconElement.IconSource(iconSource);
                profileMenuItem.Icon(iconElement);
                Automation::AutomationProperties::SetAccessibilityView(iconElement, Automation::Peers::AccessibilityView::Raw);
            }

            if (profile.Guid() == defaultProfileGuid)
            {
                // Contrast the default profile with others in font weight.
                profileMenuItem.FontWeight(FontWeights::Bold());
            }

            profileMenuItem.Click([profileIndex, weakThis{ get_weak() }](auto&&, auto&&) {
                if (auto page{ weakThis.get() })
                {
                    NewTerminalArgs newTerminalArgs{ profileIndex };

                    // if alt is pressed, open a pane
                    const CoreWindow window = CoreWindow::GetForCurrentThread();
                    const auto rAltState = window.GetKeyState(VirtualKey::RightMenu);
                    const auto lAltState = window.GetKeyState(VirtualKey::LeftMenu);
                    const bool altPressed = WI_IsFlagSet(lAltState, CoreVirtualKeyStates::Down) ||
                                            WI_IsFlagSet(rAltState, CoreVirtualKeyStates::Down);

                    // Check for DebugTap
                    bool debugTap = page->_settings.GlobalSettings().DebugFeaturesEnabled() &&
                                    WI_IsFlagSet(lAltState, CoreVirtualKeyStates::Down) &&
                                    WI_IsFlagSet(rAltState, CoreVirtualKeyStates::Down);

                    if (altPressed && !debugTap)
                    {
                        page->_SplitPane(SplitState::Automatic,
                                         SplitType::Manual,
                                         newTerminalArgs);
                    }
                    else
                    {
                        page->_OpenNewTab(newTerminalArgs);
                    }
                }
            });
            newTabFlyout.Items().Append(profileMenuItem);
        }

        // add menu separator
        auto separatorItem = WUX::Controls::MenuFlyoutSeparator{};
        newTabFlyout.Items().Append(separatorItem);

        // add static items
        {
            // GH#2455 - Make sure to try/catch calls to Application::Current,
            // because that _won't_ be an instance of TerminalApp::App in the
            // LocalTests
            auto isUwp = false;
            try
            {
                isUwp = ::winrt::Windows::UI::Xaml::Application::Current().as<::winrt::TerminalApp::App>().Logic().IsUwp();
            }
            CATCH_LOG();

            if (!isUwp)
            {
                // Create the settings button.
                auto settingsItem = WUX::Controls::MenuFlyoutItem{};
                settingsItem.Text(RS_(L"SettingsMenuItem"));

                WUX::Controls::SymbolIcon ico{};
                ico.Symbol(WUX::Controls::Symbol::Setting);
                settingsItem.Icon(ico);

                settingsItem.Click({ this, &TerminalPage::_SettingsButtonOnClick });
                newTabFlyout.Items().Append(settingsItem);

                auto settingsKeyChord = keyBindings.GetKeyBindingForAction(ShortcutAction::OpenSettings);
                if (settingsKeyChord)
                {
                    _SetAcceleratorForMenuItem(settingsItem, settingsKeyChord);
                }

                // Create the feedback button.
                auto feedbackFlyout = WUX::Controls::MenuFlyoutItem{};
                feedbackFlyout.Text(RS_(L"FeedbackMenuItem"));

                WUX::Controls::FontIcon feedbackIcon{};
                feedbackIcon.Glyph(L"\xE939");
                feedbackIcon.FontFamily(Media::FontFamily{ L"Segoe MDL2 Assets" });
                feedbackFlyout.Icon(feedbackIcon);

                feedbackFlyout.Click({ this, &TerminalPage::_FeedbackButtonOnClick });
                newTabFlyout.Items().Append(feedbackFlyout);
            }

            // Create the about button.
            auto aboutFlyout = WUX::Controls::MenuFlyoutItem{};
            aboutFlyout.Text(RS_(L"AboutMenuItem"));

            WUX::Controls::SymbolIcon aboutIcon{};
            aboutIcon.Symbol(WUX::Controls::Symbol::Help);
            aboutFlyout.Icon(aboutIcon);

            aboutFlyout.Click({ this, &TerminalPage::_AboutButtonOnClick });
            newTabFlyout.Items().Append(aboutFlyout);
        }

        _newTabButton.Flyout(newTabFlyout);
    }

    // Function Description:
    // Called when the openNewTabDropdown keybinding is used.
    // Adds the flyout show option to left-align the dropdown with the split button.
    // Shows the dropdown flyout.
    void TerminalPage::_OpenNewTabDropdown()
    {
        WUX::Controls::Primitives::FlyoutShowOptions options{};
        options.Placement(WUX::Controls::Primitives::FlyoutPlacementMode::BottomEdgeAlignedLeft);
        _newTabButton.Flyout().ShowAt(_newTabButton, options);
    }

    // Method Description:
    // - Open a new tab. This will create the TerminalControl hosting the
    //   terminal, and add a new Tab to our list of tabs. The method can
    //   optionally be provided a NewTerminalArgs, which will be used to create
    //   a tab using the values in that object.
    // Arguments:
    // - newTerminalArgs: An object that may contain a blob of parameters to
    //   control which profile is created and with possible other
    //   configurations. See TerminalSettings::BuildSettings for more details.
    void TerminalPage::_OpenNewTab(const NewTerminalArgs& newTerminalArgs)
    try
    {
        auto [profileGuid, settings] = TerminalSettings::BuildSettings(_settings, newTerminalArgs, *_bindings);

        _CreateNewTabFromSettings(profileGuid, settings);

        const uint32_t tabCount = _tabs.Size();
        const bool usedManualProfile = (newTerminalArgs != nullptr) &&
                                       (newTerminalArgs.ProfileIndex() != nullptr ||
                                        newTerminalArgs.Profile().empty());

        // Lookup the name of the color scheme used by this profile.
        const auto scheme = _settings.GetColorSchemeForProfile(profileGuid);
        // If they explicitly specified `null` as the scheme (indicating _no_ scheme), log
        // that as the empty string.
        const auto schemeName = scheme ? scheme.Name() : L"\0";

        TraceLoggingWrite(
            g_hTerminalAppProvider, // handle to TerminalApp tracelogging provider
            "TabInformation",
            TraceLoggingDescription("Event emitted upon new tab creation in TerminalApp"),
            TraceLoggingUInt32(1u, "EventVer", "Version of this event"),
            TraceLoggingUInt32(tabCount, "TabCount", "Count of tabs currently opened in TerminalApp"),
            TraceLoggingBool(usedManualProfile, "ProfileSpecified", "Whether the new tab specified a profile explicitly"),
            TraceLoggingGuid(profileGuid, "ProfileGuid", "The GUID of the profile spawned in the new tab"),
            TraceLoggingBool(settings.UseAcrylic(), "UseAcrylic", "The acrylic preference from the settings"),
            TraceLoggingFloat64(settings.TintOpacity(), "TintOpacity", "Opacity preference from the settings"),
            TraceLoggingWideString(settings.FontFace().c_str(), "FontFace", "Font face chosen in the settings"),
            TraceLoggingWideString(schemeName.data(), "SchemeName", "Color scheme set in the settings"),
            TraceLoggingKeyword(MICROSOFT_KEYWORD_MEASURES),
            TelemetryPrivacyDataTag(PDT_ProductAndServicePerformance));
    }
    CATCH_LOG();

    winrt::fire_and_forget TerminalPage::_RemoveOnCloseRoutine(Microsoft::UI::Xaml::Controls::TabViewItem tabViewItem, winrt::com_ptr<TerminalPage> page)
    {
        co_await winrt::resume_foreground(page->_tabView.Dispatcher());

        page->_RemoveTabViewItem(tabViewItem);
    }

    // Method Description:
    // - Creates a new tab with the given settings. If the tab bar is not being
    //      currently displayed, it will be shown.
    // Arguments:
    // - settings: the TerminalSettings object to use to create the TerminalControl with.
    void TerminalPage::_CreateNewTabFromSettings(GUID profileGuid, TerminalApp::TerminalSettings settings)
    {
        // Initialize the new tab

        // Create a connection based on the values in our settings object.
        auto connection = _CreateConnectionFromSettings(profileGuid, settings);

        TerminalConnection::ITerminalConnection debugConnection{ nullptr };
        if (_settings.GlobalSettings().DebugFeaturesEnabled())
        {
            const CoreWindow window = CoreWindow::GetForCurrentThread();
            const auto rAltState = window.GetKeyState(VirtualKey::RightMenu);
            const auto lAltState = window.GetKeyState(VirtualKey::LeftMenu);
            const bool bothAltsPressed = WI_IsFlagSet(lAltState, CoreVirtualKeyStates::Down) &&
                                         WI_IsFlagSet(rAltState, CoreVirtualKeyStates::Down);
            if (bothAltsPressed)
            {
                std::tie(connection, debugConnection) = OpenDebugTapConnection(connection);
            }
        }

        TermControl term{ settings, connection };

        auto newTabImpl = winrt::make_self<TerminalTab>(profileGuid, term);
        _MakeSwitchToTabCommand(*newTabImpl, _tabs.Size());

        // Add the new tab to the list of our tabs.
        _tabs.Append(*newTabImpl);

        // Hookup our event handlers to the new terminal
        _RegisterTerminalEvents(term, *newTabImpl);

        // Don't capture a strong ref to the tab. If the tab is removed as this
        // is called, we don't really care anymore about handling the event.
        auto weakTab = make_weak(newTabImpl);

        // When the tab's active pane changes, we'll want to lookup a new icon
        // for it. The Title change will be propagated upwards through the tab's
        // PropertyChanged event handler.
        newTabImpl->ActivePaneChanged([weakTab, weakThis{ get_weak() }]() {
            auto page{ weakThis.get() };
            auto tab{ weakTab.get() };

            if (page && tab)
            {
                // Possibly update the icon of the tab.
                page->_UpdateTabIcon(*tab);
            }
        });

        auto tabViewItem = newTabImpl->TabViewItem();
        _tabView.TabItems().Append(tabViewItem);
        _ReapplyCompactTabSize();

        // Set this tab's icon to the icon from the user's profile
        const auto profile = _settings.FindProfile(profileGuid);
        if (profile != nullptr && !profile.Icon().empty())
        {
            newTabImpl->UpdateIcon(profile.Icon());
        }

        tabViewItem.PointerPressed({ this, &TerminalPage::_OnTabClick });

        // When the tab is closed, remove it from our list of tabs.
        newTabImpl->Closed([tabViewItem, weakThis{ get_weak() }](auto&& /*s*/, auto&& /*e*/) {
            if (auto page{ weakThis.get() })
            {
                page->_RemoveOnCloseRoutine(tabViewItem, page);
            }
        });

        if (debugConnection) // this will only be set if global debugging is on and tap is active
        {
            TermControl newControl{ settings, debugConnection };
            _RegisterTerminalEvents(newControl, *newTabImpl);
            // Split (auto) with the debug tap.
            newTabImpl->SplitPane(SplitState::Automatic, profileGuid, newControl);
        }

        // This kicks off TabView::SelectionChanged, in response to which
        // we'll attach the terminal's Xaml control to the Xaml root.
        _tabView.SelectedItem(tabViewItem);
    }

    // Method Description:
    // - Creates a new connection based on the profile settings
    // Arguments:
    // - the profile GUID we want the settings from
    // - the terminal settings
    // Return value:
    // - the desired connection
    TerminalConnection::ITerminalConnection TerminalPage::_CreateConnectionFromSettings(GUID profileGuid,
                                                                                        TerminalApp::TerminalSettings settings)
    {
        const auto profile = _settings.FindProfile(profileGuid);

        TerminalConnection::ITerminalConnection connection{ nullptr };

        winrt::guid connectionType{};
        winrt::guid sessionGuid{};

        const auto hasConnectionType = profile.HasConnectionType();
        if (hasConnectionType)
        {
            connectionType = profile.ConnectionType();
        }

        if (hasConnectionType &&
            connectionType == TerminalConnection::AzureConnection::ConnectionType() &&
            TerminalConnection::AzureConnection::IsAzureConnectionAvailable())
        {
            // TODO GH#4661: Replace this with directly using the AzCon when our VT is better
            std::filesystem::path azBridgePath{ wil::GetModuleFileNameW<std::wstring>(nullptr) };
            azBridgePath.replace_filename(L"TerminalAzBridge.exe");
            connection = TerminalConnection::ConptyConnection(azBridgePath.wstring(),
                                                              L".",
                                                              L"Azure",
                                                              nullptr,
                                                              settings.InitialRows(),
                                                              settings.InitialCols(),
                                                              winrt::guid());
        }

        else
        {
            std::wstring guidWString = Utils::GuidToString(profileGuid);

            StringMap envMap{};
            envMap.Insert(L"WT_PROFILE_ID", guidWString);
            envMap.Insert(L"WSLENV", L"WT_PROFILE_ID");

            auto conhostConn = TerminalConnection::ConptyConnection(
                settings.Commandline(),
                settings.StartingDirectory(),
                settings.StartingTitle(),
                envMap.GetView(),
                settings.InitialRows(),
                settings.InitialCols(),
                winrt::guid());

            sessionGuid = conhostConn.Guid();
            connection = conhostConn;
        }

        TraceLoggingWrite(
            g_hTerminalAppProvider,
            "ConnectionCreated",
            TraceLoggingDescription("Event emitted upon the creation of a connection"),
            TraceLoggingGuid(connectionType, "ConnectionTypeGuid", "The type of the connection"),
            TraceLoggingGuid(profileGuid, "ProfileGuid", "The profile's GUID"),
            TraceLoggingGuid(sessionGuid, "SessionGuid", "The WT_SESSION's GUID"),
            TraceLoggingKeyword(MICROSOFT_KEYWORD_MEASURES),
            TelemetryPrivacyDataTag(PDT_ProductAndServicePerformance));

        return connection;
    }

    // Method Description:
    // - Called when the settings button is clicked. Launches a background
    //   thread to open the settings file in the default JSON editor.
    // Arguments:
    // - <none>
    // Return Value:
    // - <none>
    void TerminalPage::_SettingsButtonOnClick(const IInspectable&,
                                              const RoutedEventArgs&)
    {
        const CoreWindow window = CoreWindow::GetForCurrentThread();
        const auto rAltState = window.GetKeyState(VirtualKey::RightMenu);
        const auto lAltState = window.GetKeyState(VirtualKey::LeftMenu);
        const bool altPressed = WI_IsFlagSet(lAltState, CoreVirtualKeyStates::Down) ||
                                WI_IsFlagSet(rAltState, CoreVirtualKeyStates::Down);

        const auto target = altPressed ? SettingsTarget::DefaultsFile : SettingsTarget::SettingsFile;
        _LaunchSettings(target);
    }

    // Method Description:
    // - Called when the feedback button is clicked. Launches github in your
    //   default browser, navigated to the "issues" page of the Terminal repo.
    void TerminalPage::_FeedbackButtonOnClick(const IInspectable&,
                                              const RoutedEventArgs&)
    {
        const auto feedbackUriValue = RS_(L"FeedbackUriValue");
        winrt::Windows::Foundation::Uri feedbackUri{ feedbackUriValue };

        winrt::Windows::System::Launcher::LaunchUriAsync(feedbackUri);
    }

    // Method Description:
    // - Called when the about button is clicked. See _ShowAboutDialog for more info.
    // Arguments:
    // - <unused>
    // Return Value:
    // - <none>
    void TerminalPage::_AboutButtonOnClick(const IInspectable&,
                                           const RoutedEventArgs&)
    {
        _ShowAboutDialog();
    }

    // Method Description:
    // - Configure the AppKeyBindings to use our ShortcutActionDispatch and the updated KeyMapping
    // as the object to handle dispatching ShortcutAction events.
    // Arguments:
    // - bindings: A AppKeyBindings object to wire up with our event handlers
    void TerminalPage::_HookupKeyBindings(const KeyMapping& keymap) noexcept
    {
        _bindings->SetDispatch(*_actionDispatch);
        _bindings->SetKeyMapping(keymap);
    }

    // Method Description:
    // - Register our event handlers with our ShortcutActionDispatch. The
    //   ShortcutActionDispatch is responsible for raising the appropriate
    //   events for an ActionAndArgs. WE'll handle each possible event in our
    //   own way.
    // Arguments:
    // - <none>
    void TerminalPage::_RegisterActionCallbacks()
    {
        // Hook up the ShortcutActionDispatch object's events to our handlers.
        // They should all be hooked up here, regardless of whether or not
        // there's an actual keychord for them.
        _actionDispatch->OpenNewTabDropdown({ this, &TerminalPage::_HandleOpenNewTabDropdown });
        _actionDispatch->DuplicateTab({ this, &TerminalPage::_HandleDuplicateTab });
        _actionDispatch->CloseTab({ this, &TerminalPage::_HandleCloseTab });
        _actionDispatch->ClosePane({ this, &TerminalPage::_HandleClosePane });
        _actionDispatch->CloseWindow({ this, &TerminalPage::_HandleCloseWindow });
        _actionDispatch->ScrollUp({ this, &TerminalPage::_HandleScrollUp });
        _actionDispatch->ScrollDown({ this, &TerminalPage::_HandleScrollDown });
        _actionDispatch->NextTab({ this, &TerminalPage::_HandleNextTab });
        _actionDispatch->PrevTab({ this, &TerminalPage::_HandlePrevTab });
        _actionDispatch->SendInput({ this, &TerminalPage::_HandleSendInput });
        _actionDispatch->SplitPane({ this, &TerminalPage::_HandleSplitPane });
        _actionDispatch->TogglePaneZoom({ this, &TerminalPage::_HandleTogglePaneZoom });
        _actionDispatch->ScrollUpPage({ this, &TerminalPage::_HandleScrollUpPage });
        _actionDispatch->ScrollDownPage({ this, &TerminalPage::_HandleScrollDownPage });
        _actionDispatch->OpenSettings({ this, &TerminalPage::_HandleOpenSettings });
        _actionDispatch->PasteText({ this, &TerminalPage::_HandlePasteText });
        _actionDispatch->NewTab({ this, &TerminalPage::_HandleNewTab });
        _actionDispatch->SwitchToTab({ this, &TerminalPage::_HandleSwitchToTab });
        _actionDispatch->ResizePane({ this, &TerminalPage::_HandleResizePane });
        _actionDispatch->MoveFocus({ this, &TerminalPage::_HandleMoveFocus });
        _actionDispatch->CopyText({ this, &TerminalPage::_HandleCopyText });
        _actionDispatch->AdjustFontSize({ this, &TerminalPage::_HandleAdjustFontSize });
        _actionDispatch->Find({ this, &TerminalPage::_HandleFind });
        _actionDispatch->ResetFontSize({ this, &TerminalPage::_HandleResetFontSize });
        _actionDispatch->ToggleRetroEffect({ this, &TerminalPage::_HandleToggleRetroEffect });
        _actionDispatch->ToggleFocusMode({ this, &TerminalPage::_HandleToggleFocusMode });
        _actionDispatch->ToggleFullscreen({ this, &TerminalPage::_HandleToggleFullscreen });
        _actionDispatch->ToggleAlwaysOnTop({ this, &TerminalPage::_HandleToggleAlwaysOnTop });
        _actionDispatch->ToggleCommandPalette({ this, &TerminalPage::_HandleToggleCommandPalette });
        _actionDispatch->SetColorScheme({ this, &TerminalPage::_HandleSetColorScheme });
        _actionDispatch->SetTabColor({ this, &TerminalPage::_HandleSetTabColor });
        _actionDispatch->OpenTabColorPicker({ this, &TerminalPage::_HandleOpenTabColorPicker });
        _actionDispatch->RenameTab({ this, &TerminalPage::_HandleRenameTab });
        _actionDispatch->ExecuteCommandline({ this, &TerminalPage::_HandleExecuteCommandline });
        _actionDispatch->CloseOtherTabs({ this, &TerminalPage::_HandleCloseOtherTabs });
        _actionDispatch->CloseTabsAfter({ this, &TerminalPage::_HandleCloseTabsAfter });
        _actionDispatch->TabSearch({ this, &TerminalPage::_HandleOpenTabSearch });
    }

    // Method Description:
    // - Get the title of the currently focused terminal control. If this tab is
    //   the focused tab, then also bubble this title to any listeners of our
    //   TitleChanged event.
    // Arguments:
    // - tab: the Tab to update the title for.
    void TerminalPage::_UpdateTitle(const TerminalTab& tab)
    {
        auto newTabTitle = tab.Title();

        if (_settings.GlobalSettings().ShowTitleInTitlebar() &&
            tab.FocusState() != FocusState::Unfocused)
        {
            _titleChangeHandlers(*this, newTabTitle);
        }
    }

    // Method Description:
    // - Get the icon of the currently focused terminal control, and set its
    //   tab's icon to that icon.
    // Arguments:
    // - tab: the Tab to update the title for.
    void TerminalPage::_UpdateTabIcon(TerminalTab& tab)
    {
        const auto lastFocusedProfileOpt = tab.GetFocusedProfile();
        if (lastFocusedProfileOpt.has_value())
        {
            const auto lastFocusedProfile = lastFocusedProfileOpt.value();
            const auto matchingProfile = _settings.FindProfile(lastFocusedProfile);
            if (matchingProfile)
            {
                tab.UpdateIcon(matchingProfile.Icon());
            }
            else
            {
                tab.UpdateIcon({});
            }
        }
    }

    // Method Description:
    // - Handle changes to the tab width set by the user
    void TerminalPage::_UpdateTabWidthMode()
    {
        _tabView.TabWidthMode(_settings.GlobalSettings().TabWidthMode());
    }

    // Method Description:
    // - Handle changes in tab layout.
    void TerminalPage::_UpdateTabView()
    {
        // Never show the tab row when we're fullscreen. Otherwise:
        // Show tabs when there's more than 1, or the user has chosen to always
        // show the tab bar.
        const bool isVisible = (!_isFullscreen && !_isInFocusMode) &&
                               (_settings.GlobalSettings().ShowTabsInTitlebar() ||
                                (_tabs.Size() > 1) ||
                                _settings.GlobalSettings().AlwaysShowTabs());

        // collapse/show the tabs themselves
        _tabView.Visibility(isVisible ? Visibility::Visible : Visibility::Collapsed);

        // collapse/show the row that the tabs are in.
        // NaN is the special value XAML uses for "Auto" sizing.
        _tabRow.Height(isVisible ? NAN : 0);
    }

    // Method Description:
    // - Duplicates the current focused tab
    void TerminalPage::_DuplicateTabViewItem()
    {
        if (auto index{ _GetFocusedTabIndex() })
        {
            if (auto terminalTab = _GetTerminalTabImpl(_tabs.GetAt(*index)))
            {
                try
                {
                    // TODO: GH#5047 - In the future, we should get the Profile of
                    // the focused pane, and use that to build a new instance of the
                    // settings so we can duplicate this tab/pane.
                    //
                    // Currently, if the profile doesn't exist anymore in our
                    // settings, we'll silently do nothing.
                    //
                    // In the future, it will be preferable to just duplicate the
                    // current control's settings, but we can't do that currently,
                    // because we won't be able to create a new instance of the
                    // connection without keeping an instance of the original Profile
                    // object around.

                    const auto& profileGuid = terminalTab->GetFocusedProfile();
                    if (profileGuid.has_value())
                    {
                        const auto settings{ winrt::make<TerminalSettings>(_settings, profileGuid.value(), *_bindings) };
                        _CreateNewTabFromSettings(profileGuid.value(), settings);
                    }
                }
                CATCH_LOG();
            }
        }
    }

    // Method Description:
    // - Look for the index of the input tabView in the tabs vector,
    //   and call _RemoveTabViewItemByIndex
    // Arguments:
    // - tabViewItem: the TabViewItem in the TabView that is being removed.
    void TerminalPage::_RemoveTabViewItem(const MUX::Controls::TabViewItem& tabViewItem)
    {
        uint32_t tabIndexFromControl = 0;
        if (_tabView.TabItems().IndexOf(tabViewItem, tabIndexFromControl))
        {
            // If IndexOf returns true, we've actually got an index
            _RemoveTabViewItemByIndex(tabIndexFromControl);
        }
    }

    // Method Description:
    // - Removes the tab (both TerminalControl and XAML)
    // Arguments:
    // - tabIndex: the index of the tab to be removed
    void TerminalPage::_RemoveTabViewItemByIndex(uint32_t tabIndex)
    {
        // Removing the tab from the collection should destroy its control and disconnect its connection,
        // but it doesn't always do so. The UI tree may still be holding the control and preventing its destruction.
        auto tab{ _tabs.GetAt(tabIndex) };
        tab.Shutdown();

        _tabs.RemoveAt(tabIndex);
        _tabView.TabItems().RemoveAt(tabIndex);
        _UpdateTabIndices();

        // To close the window here, we need to close the hosting window.
        if (_tabs.Size() == 0)
        {
            _lastTabClosedHandlers(*this, nullptr);
        }
        else if (_isFullscreen || _rearranging)
        {
            // GH#5799 - If we're fullscreen, the TabView isn't visible. If it's
            // not Visible, it's _not_ going to raise a SelectionChanged event,
            // which is what we usually use to focus another tab. Instead, we'll
            // have to do it manually here.
            //
            // GH#5559 Similarly, we suppress _OnTabItemsChanged events during a
            // rearrange, so if a tab is closed while we're rearranging tabs, do
            // this manually.
            //
            // We can't use
            //   auto selectedIndex = _tabView.SelectedIndex();
            // Because this will always return -1 in this scenario unfortunately.
            //
            // So, what we're going to try to do is move the focus to the tab
            // to the left, within the bounds of how many tabs we have.
            //
            // EX: we have 4 tabs: [A, B, C, D]. If we close:
            // * A (tabIndex=0): We'll want to focus tab B (now in index 0)
            // * B (tabIndex=1): We'll want to focus tab A (now in index 0)
            // * C (tabIndex=2): We'll want to focus tab B (now in index 1)
            // * D (tabIndex=3): We'll want to focus tab C (now in index 2)
            const auto newSelectedIndex = std::clamp<int32_t>(tabIndex - 1, 0, _tabs.Size());
            // _UpdatedSelectedTab will do the work of setting up the new tab as
            // the focused one, and unfocusing all the others.
            _UpdatedSelectedTab(newSelectedIndex);

            // Also, we need to _manually_ set the SelectedItem of the tabView
            // here. If we don't, then the TabView will technically not have a
            // selected item at all, which can make things like ClosePane not
            // work correctly.
            auto newSelectedTab{ _tabs.GetAt(newSelectedIndex) };
            _tabView.SelectedItem(newSelectedTab.TabViewItem());
        }

        // GH#5559 - If we were in the middle of a drag/drop, end it by clearing
        // out our state.
        if (_rearranging)
        {
            _rearranging = false;
            _rearrangeFrom = std::nullopt;
            _rearrangeTo = std::nullopt;
        }
    }

    // Method Description:
    // - Connects event handlers to the TermControl for events that we want to
    //   handle. This includes:
    //    * the Copy and Paste events, for setting and retrieving clipboard data
    //      on the right thread
    //    * the TitleChanged event, for changing the text of the tab
    // Arguments:
    // - term: The newly created TermControl to connect the events for
    // - hostingTab: The Tab that's hosting this TermControl instance
    void TerminalPage::_RegisterTerminalEvents(TermControl term, TerminalTab& hostingTab)
    {
        // Add an event handler when the terminal's selection wants to be copied.
        // When the text buffer data is retrieved, we'll copy the data into the Clipboard
        term.CopyToClipboard({ this, &TerminalPage::_CopyToClipboardHandler });

        // Add an event handler when the terminal wants to paste data from the Clipboard.
        term.PasteFromClipboard({ this, &TerminalPage::_PasteFromClipboardHandler });

        term.WarningBell({ this, &TerminalPage::_WarningBellHandler });

        term.OpenHyperlink({ this, &TerminalPage::_OpenHyperlinkHandler });

        // Bind Tab events to the TermControl and the Tab's Pane
        hostingTab.Initialize(term);

        auto weakTab{ hostingTab.get_weak() };
        auto weakThis{ get_weak() };
        // PropertyChanged is the generic mechanism by which the Tab
        // communicates changes to any of its observable properties, including
        // the Title
        hostingTab.PropertyChanged([weakTab, weakThis](auto&&, const WUX::Data::PropertyChangedEventArgs& args) {
            auto page{ weakThis.get() };
            auto tab{ weakTab.get() };
            if (page && tab)
            {
                if (args.PropertyName() == L"Title")
                {
                    page->_UpdateTitle(*tab);
                }
            }
        });

        // react on color changed events
        hostingTab.ColorSelected([weakTab, weakThis](auto&& color) {
            auto page{ weakThis.get() };
            auto tab{ weakTab.get() };

            if (page && tab && (tab->FocusState() != FocusState::Unfocused))
            {
                page->_SetNonClientAreaColors(color);
            }
        });

        hostingTab.ColorCleared([weakTab, weakThis]() {
            auto page{ weakThis.get() };
            auto tab{ weakTab.get() };

            if (page && tab && (tab->FocusState() != FocusState::Unfocused))
            {
                page->_ClearNonClientAreaColors();
            }
        });

        // TODO GH#3327: Once we support colorizing the NewTab button based on
        // the color of the tab, we'll want to make sure to call
        // _ClearNewTabButtonColor here, to reset it to the default (for the
        // newly created tab).
        // remove any colors left by other colored tabs
        // _ClearNewTabButtonColor();
    }

    // Method Description:
    // - Sets focus to the tab to the right or left the currently selected tab.
    void TerminalPage::_SelectNextTab(const bool bMoveRight)
    {
        if (auto index{ _GetFocusedTabIndex() })
        {
            uint32_t tabCount = _tabs.Size();
            // Wraparound math. By adding tabCount and then calculating modulo tabCount,
            // we clamp the values to the range [0, tabCount) while still supporting moving
            // leftward from 0 to tabCount - 1.
            const auto newTabIndex = ((tabCount + *index + (bMoveRight ? 1 : -1)) % tabCount);

            if (_settings.GlobalSettings().UseTabSwitcher())
            {
                if (CommandPalette().Visibility() == Visibility::Visible)
                {
                    CommandPalette().SelectNextItem(bMoveRight);
                }

                CommandPalette().EnableTabSwitcherMode(false, newTabIndex);
                CommandPalette().Visibility(Visibility::Visible);
            }
            else
            {
                _SelectTab(newTabIndex);
            }
        }
    }

    // Method Description:
    // - Sets focus to the desired tab. Returns false if the provided tabIndex
    //   is greater than the number of tabs we have.
    // - During startup, we'll immediately set the selected tab as focused.
    // - After startup, we'll dispatch an async method to set the the selected
    //   item of the TabView, which will then also trigger a
    //   TabView::SelectionChanged, handled in
    //   TerminalPage::_OnTabSelectionChanged
    // Return Value:
    // true iff we were able to select that tab index, false otherwise
    bool TerminalPage::_SelectTab(const uint32_t tabIndex)
    {
        if (tabIndex >= 0 && tabIndex < _tabs.Size())
        {
            if (_startupState == StartupState::InStartup)
            {
                auto tab{ _tabs.GetAt(tabIndex) };
                _tabView.SelectedItem(tab.TabViewItem());
                _UpdatedSelectedTab(tabIndex);
            }
            else
            {
                _SetFocusedTabIndex(tabIndex);
            }

            return true;
        }
        return false;
    }

    // Method Description:
    // - Helper to manually exit "zoom" when certain actions take place.
    //   Anything that modifies the state of the pane tree should probably
    //   un-zoom the focused pane first, so that the user can see the full pane
    //   tree again. These actions include:
    //   * Splitting a new pane
    //   * Closing a pane
    //   * Moving focus between panes
    //   * Resizing a pane
    // Arguments:
    // - <none>
    // Return Value:
    // - <none>
    void TerminalPage::_UnZoomIfNeeded()
    {
        if (auto focusedTab = _GetFocusedTab())
        {
            if (auto activeTab = _GetTerminalTabImpl(focusedTab))
            {
                if (activeTab->IsZoomed())
                {
                    // Remove the content from the tab first, so Pane::UnZoom can
                    // re-attach the content to the tree w/in the pane
                    _tabContent.Children().Clear();
                    activeTab->ExitZoom();
                    // Re-attach the tab's content to the UI tree.
                    _tabContent.Children().Append(activeTab->Content());
                }
            }
        }
    }

    // Method Description:
    // - Attempt to move focus between panes, as to focus the child on
    //   the other side of the separator. See Pane::NavigateFocus for details.
    // - Moves the focus of the currently focused tab.
    // Arguments:
    // - direction: The direction to move the focus in.
    // Return Value:
    // - <none>
    void TerminalPage::_MoveFocus(const Direction& direction)
    {
        if (auto index{ _GetFocusedTabIndex() })
        {
            if (auto terminalTab = _GetTerminalTabImpl(_tabs.GetAt(*index)))
            {
                _UnZoomIfNeeded();
                terminalTab->NavigateFocus(direction);
            }
        }
    }

    TermControl TerminalPage::_GetActiveControl()
    {
        if (auto index{ _GetFocusedTabIndex() })
        {
            if (auto terminalTab = _GetTerminalTabImpl(_tabs.GetAt(*index)))
            {
                return terminalTab->GetActiveTerminalControl();
            }
        }
        return nullptr;
    }

    // Method Description:
    // - Returns the index in our list of tabs of the currently focused tab. If
    //      no tab is currently selected, returns nullopt.
    // Return Value:
    // - the index of the currently focused tab if there is one, else nullopt
    std::optional<uint32_t> TerminalPage::_GetFocusedTabIndex() const noexcept
    {
        // GH#1117: This is a workaround because _tabView.SelectedIndex()
        //          sometimes return incorrect result after removing some tabs
        uint32_t focusedIndex;
        if (_tabView.TabItems().IndexOf(_tabView.SelectedItem(), focusedIndex))
        {
            return focusedIndex;
        }
        return std::nullopt;
    }

    // Method Description:
    // - returns a com_ptr to the currently focused tab. This might return null,
    //   so make sure to check the result!
    ITab TerminalPage::_GetFocusedTab()
    {
        if (auto index{ _GetFocusedTabIndex() })
        {
            return _tabs.GetAt(*index);
        }
        return nullptr;
    }

    // Method Description:
    // - An async method for changing the focused tab on the UI thread. This
    //   method will _only_ set the selected item of the TabView, which will
    //   then also trigger a TabView::SelectionChanged event, which we'll handle
    //   in TerminalPage::_OnTabSelectionChanged, where we'll mark the new tab
    //   as focused.
    // Arguments:
    // - tabIndex: the index in the list of tabs to focus.
    // Return Value:
    // - <none>
    winrt::fire_and_forget TerminalPage::_SetFocusedTabIndex(const uint32_t tabIndex)
    {
        // GH#1117: This is a workaround because _tabView.SelectedIndex(tabIndex)
        //          sometimes set focus to an incorrect tab after removing some tabs
        auto weakThis{ get_weak() };

        co_await winrt::resume_foreground(_tabView.Dispatcher());

        if (auto page{ weakThis.get() })
        {
            auto tabToFocus = page->_tabs.GetAt(tabIndex);
            _tabView.SelectedItem(tabToFocus.TabViewItem());
        }
    }

    // Method Description:
    // - Close the currently focused tab. Focus will move to the left, if possible.
    void TerminalPage::_CloseFocusedTab()
    {
        if (auto index{ _GetFocusedTabIndex() })
        {
            _RemoveTabViewItemByIndex(*index);
        }
    }

    // Method Description:
    // - Close the currently focused pane. If the pane is the last pane in the
    //   tab, the tab will also be closed. This will happen when we handle the
    //   tab's Closed event.
    void TerminalPage::_CloseFocusedPane()
    {
        if (auto index{ _GetFocusedTabIndex() })
        {
            if (auto terminalTab = _GetTerminalTabImpl(_tabs.GetAt(*index)))
            {
                _UnZoomIfNeeded();
                terminalTab->ClosePane();
            }
        }
    }

    // Method Description:
    // - Close the terminal app. If there is more
    //   than one tab opened, show a warning dialog.
    void TerminalPage::CloseWindow()
    {
        if (_tabs.Size() > 1 && _settings.GlobalSettings().ConfirmCloseAllTabs())
        {
            _ShowCloseWarningDialog();
        }
        else
        {
            _CloseAllTabs();
        }
    }

    // Method Description:
    // - Remove all the tabs opened and the terminal will terminate
    //   on its own when the last tab is closed.
    void TerminalPage::_CloseAllTabs()
    {
        while (_tabs.Size() != 0)
        {
            _RemoveTabViewItemByIndex(0);
        }
    }

    // Method Description:
    // - Move the viewport of the terminal of the currently focused tab up or
    //      down a number of lines. Negative values of `delta` will move the
    //      view up, and positive values will move the viewport down.
    // Arguments:
    // - delta: a number of lines to move the viewport relative to the current viewport.
    void TerminalPage::_Scroll(int delta)
    {
        if (auto index{ _GetFocusedTabIndex() })
        {
            if (auto terminalTab = _GetTerminalTabImpl(_tabs.GetAt(*index)))
            {
                terminalTab->Scroll(delta);
            }
        }
    }

    // Method Description:
    // - Split the focused pane either horizontally or vertically, and place the
    //   given TermControl into the newly created pane.
    // - If splitType == SplitState::None, this method does nothing.
    // Arguments:
    // - splitType: one value from the TerminalApp::SplitState enum, indicating how the
    //   new pane should be split from its parent.
    // - splitMode: value from TerminalApp::SplitType enum, indicating the profile to be used in the newly split pane.
    // - newTerminalArgs: An object that may contain a blob of parameters to
    //   control which profile is created and with possible other
    //   configurations. See CascadiaSettings::BuildSettings for more details.
    void TerminalPage::_SplitPane(const SplitState splitType,
                                  const SplitType splitMode,
                                  const NewTerminalArgs& newTerminalArgs)
    {
        // Do nothing if we're requesting no split.
        if (splitType == SplitState::None)
        {
            return;
        }

        auto indexOpt = _GetFocusedTabIndex();

        // Do nothing if for some reason, there's no tab in focus. We don't want to crash.
        if (!indexOpt)
        {
            return;
        }

        auto focusedTab = _GetTerminalTabImpl(_tabs.GetAt(*indexOpt));

        // Do nothing if the focused tab isn't a TerminalTab
        if (!focusedTab)
        {
            return;
        }

        try
        {
            TerminalApp::TerminalSettings controlSettings;
            GUID realGuid;
            bool profileFound = false;

            if (splitMode == SplitType::Duplicate)
            {
                std::optional<GUID> current_guid = focusedTab->GetFocusedProfile();
                if (current_guid)
                {
                    profileFound = true;
                    controlSettings = { winrt::make<TerminalSettings>(_settings, current_guid.value(), *_bindings) };
                    realGuid = current_guid.value();
                }
                // TODO: GH#5047 - In the future, we should get the Profile of
                // the focused pane, and use that to build a new instance of the
                // settings so we can duplicate this tab/pane.
                //
                // Currently, if the profile doesn't exist anymore in our
                // settings, we'll silently do nothing.
                //
                // In the future, it will be preferable to just duplicate the
                // current control's settings, but we can't do that currently,
                // because we won't be able to create a new instance of the
                // connection without keeping an instance of the original Profile
                // object around.
            }
            if (!profileFound)
            {
                std::tie(realGuid, controlSettings) = TerminalSettings::BuildSettings(_settings, newTerminalArgs, *_bindings);
            }

            const auto controlConnection = _CreateConnectionFromSettings(realGuid, controlSettings);

            const float contentWidth = ::base::saturated_cast<float>(_tabContent.ActualWidth());
            const float contentHeight = ::base::saturated_cast<float>(_tabContent.ActualHeight());
            const winrt::Windows::Foundation::Size availableSpace{ contentWidth, contentHeight };

            auto realSplitType = splitType;
            if (realSplitType == SplitState::Automatic)
            {
                realSplitType = focusedTab->PreCalculateAutoSplit(availableSpace);
            }

            const auto canSplit = focusedTab->PreCalculateCanSplit(realSplitType, availableSpace);
            if (!canSplit)
            {
                return;
            }

            TermControl newControl{ controlSettings, controlConnection };

            // Hookup our event handlers to the new terminal
            _RegisterTerminalEvents(newControl, *focusedTab);

            _UnZoomIfNeeded();

            focusedTab->SplitPane(realSplitType, realGuid, newControl);
        }
        CATCH_LOG();
    }

    // Method Description:
    // - Attempt to move a separator between panes, as to resize each child on
    //   either size of the separator. See Pane::ResizePane for details.
    // - Moves a separator on the currently focused tab.
    // Arguments:
    // - direction: The direction to move the separator in.
    // Return Value:
    // - <none>
    void TerminalPage::_ResizePane(const Direction& direction)
    {
        if (auto index{ _GetFocusedTabIndex() })
        {
            if (auto terminalTab = _GetTerminalTabImpl(_tabs.GetAt(*index)))
            {
                _UnZoomIfNeeded();
                terminalTab->ResizePane(direction);
            }
        }
    }

    // Method Description:
    // - Move the viewport of the terminal of the currently focused tab up or
    //      down a page. The page length will be dependent on the terminal view height.
    //      Negative values of `delta` will move the view up by one page, and positive values
    //      will move the viewport down by one page.
    // Arguments:
    // - delta: The direction to move the view relative to the current viewport(it
    //      is clamped between -1 and 1)
    void TerminalPage::_ScrollPage(int delta)
    {
        auto indexOpt = _GetFocusedTabIndex();
        // Do nothing if for some reason, there's no tab in focus. We don't want to crash.
        if (!indexOpt)
        {
            return;
        }

        if (auto terminalTab = _GetTerminalTabImpl(_tabs.GetAt(*indexOpt)))
        {
            delta = std::clamp(delta, -1, 1);
            const auto control = _GetActiveControl();
            const auto termHeight = control.GetViewHeight();
            terminalTab->Scroll(termHeight * delta);
        }
    }

    // Method Description:
    // - Gets the title of the currently focused terminal control. If there
    //   isn't a control selected for any reason, returns "Windows Terminal"
    // Arguments:
    // - <none>
    // Return Value:
    // - the title of the focused control if there is one, else "Windows Terminal"
    hstring TerminalPage::Title()
    {
        if (_settings.GlobalSettings().ShowTitleInTitlebar())
        {
            auto selectedIndex = _tabView.SelectedIndex();
            if (selectedIndex >= 0)
            {
                try
                {
                    if (auto focusedControl{ _GetActiveControl() })
                    {
                        return focusedControl.Title();
                    }
                }
                CATCH_LOG();
            }
        }
        return { L"Windows Terminal" };
    }

    // Method Description:
    // - Handles the special case of providing a text override for the UI shortcut due to VK_OEM issue.
    //      Looks at the flags from the KeyChord modifiers and provides a concatenated string value of all
    //      in the same order that XAML would put them as well.
    // Return Value:
    // - a string representation of the key modifiers for the shortcut
    //NOTE: This needs to be localized with https://github.com/microsoft/terminal/issues/794 if XAML framework issue not resolved before then
    static std::wstring _FormatOverrideShortcutText(KeyModifiers modifiers)
    {
        std::wstring buffer{ L"" };

        if (WI_IsFlagSet(modifiers, KeyModifiers::Ctrl))
        {
            buffer += L"Ctrl+";
        }

        if (WI_IsFlagSet(modifiers, KeyModifiers::Shift))
        {
            buffer += L"Shift+";
        }

        if (WI_IsFlagSet(modifiers, KeyModifiers::Alt))
        {
            buffer += L"Alt+";
        }

        return buffer;
    }

    // Method Description:
    // - Takes a MenuFlyoutItem and a corresponding KeyChord value and creates the accelerator for UI display.
    //   Takes into account a special case for an error condition for a comma
    // Arguments:
    // - MenuFlyoutItem that will be displayed, and a KeyChord to map an accelerator
    void TerminalPage::_SetAcceleratorForMenuItem(WUX::Controls::MenuFlyoutItem& menuItem,
                                                  const KeyChord& keyChord)
    {
#ifdef DEP_MICROSOFT_UI_XAML_708_FIXED
        // work around https://github.com/microsoft/microsoft-ui-xaml/issues/708 in case of VK_OEM_COMMA
        if (keyChord.Vkey() != VK_OEM_COMMA)
        {
            // use the XAML shortcut to give us the automatic capabilities
            auto menuShortcut = Windows::UI::Xaml::Input::KeyboardAccelerator{};

            // TODO: Modify this when https://github.com/microsoft/terminal/issues/877 is resolved
            menuShortcut.Key(static_cast<Windows::System::VirtualKey>(keyChord.Vkey()));

            // inspect the modifiers from the KeyChord and set the flags int he XAML value
            auto modifiers = AppKeyBindings::ConvertVKModifiers(keyChord.Modifiers());

            // add the modifiers to the shortcut
            menuShortcut.Modifiers(modifiers);

            // add to the menu
            menuItem.KeyboardAccelerators().Append(menuShortcut);
        }
        else // we've got a comma, so need to just use the alternate method
#endif
        {
            // extract the modifier and key to a nice format
            auto overrideString = _FormatOverrideShortcutText(keyChord.Modifiers());
            auto mappedCh = MapVirtualKeyW(keyChord.Vkey(), MAPVK_VK_TO_CHAR);
            if (mappedCh != 0)
            {
                menuItem.KeyboardAcceleratorTextOverride(overrideString + gsl::narrow_cast<wchar_t>(mappedCh));
            }
        }
    }

    // Method Description:
    // - Calculates the appropriate size to snap to in the given direction, for
    //   the given dimension. If the global setting `snapToGridOnResize` is set
    //   to `false`, this will just immediately return the provided dimension,
    //   effectively disabling snapping.
    // - See Pane::CalcSnappedDimension
    float TerminalPage::CalcSnappedDimension(const bool widthOrHeight, const float dimension) const
    {
        if (_settings.GlobalSettings().SnapToGridOnResize())
        {
            if (auto index{ _GetFocusedTabIndex() })
            {
                if (auto terminalTab = _GetTerminalTabImpl(_tabs.GetAt(*index)))
                {
                    return terminalTab->CalcSnappedDimension(widthOrHeight, dimension);
                }
            }
        }
        return dimension;
    }

    // Method Description:
    // - Place `copiedData` into the clipboard as text. Triggered when a
    //   terminal control raises it's CopyToClipboard event.
    // Arguments:
    // - copiedData: the new string content to place on the clipboard.
    winrt::fire_and_forget TerminalPage::_CopyToClipboardHandler(const IInspectable /*sender*/,
                                                                 const CopyToClipboardEventArgs copiedData)
    {
        co_await winrt::resume_foreground(Dispatcher(), CoreDispatcherPriority::High);

        DataPackage dataPack = DataPackage();
        dataPack.RequestedOperation(DataPackageOperation::Copy);

        // The EventArgs.Formats() is an override for the global setting "copyFormatting"
        //   iff it is set
        bool useGlobal = copiedData.Formats() == nullptr;
        auto copyFormats = useGlobal ?
                               _settings.GlobalSettings().CopyFormatting() :
                               copiedData.Formats().Value();

        // copy text to dataPack
        dataPack.SetText(copiedData.Text());

        if (WI_IsFlagSet(copyFormats, CopyFormat::HTML))
        {
            // copy html to dataPack
            const auto htmlData = copiedData.Html();
            if (!htmlData.empty())
            {
                dataPack.SetHtmlFormat(htmlData);
            }
        }

        if (WI_IsFlagSet(copyFormats, CopyFormat::RTF))
        {
            // copy rtf data to dataPack
            const auto rtfData = copiedData.Rtf();
            if (!rtfData.empty())
            {
                dataPack.SetRtf(rtfData);
            }
        }

        try
        {
            Clipboard::SetContent(dataPack);
            Clipboard::Flush();
        }
        CATCH_LOG();
    }

    // Function Description:
    // - This function is called when the `TermControl` requests that we send
    //   it the clipboard's content.
    // - Retrieves the data from the Windows Clipboard and converts it to text.
    // - Shows warnings if the clipboard is too big or contains multiple lines
    //   of text.
    // - Sends the text back to the TermControl through the event's
    //   `HandleClipboardData` member function.
    // - Does some of this in a background thread, as to not hang/crash the UI thread.
    // Arguments:
    // - eventArgs: the PasteFromClipboard event sent from the TermControl
    fire_and_forget TerminalPage::_PasteFromClipboardHandler(const IInspectable /*sender*/,
                                                             const PasteFromClipboardEventArgs eventArgs)
    {
        const DataPackageView data = Clipboard::GetContent();

        // This will switch the execution of the function to a background (not
        // UI) thread. This is IMPORTANT, because the getting the clipboard data
        // will crash on the UI thread, because the main thread is a STA.
        co_await winrt::resume_background();

        try
        {
            hstring text = L"";
            if (data.Contains(StandardDataFormats::Text()))
            {
                text = co_await data.GetTextAsync();
            }
            // Windows Explorer's "Copy address" menu item stores a StorageItem in the clipboard, and no text.
            else if (data.Contains(StandardDataFormats::StorageItems()))
            {
                Windows::Foundation::Collections::IVectorView<Windows::Storage::IStorageItem> items = co_await data.GetStorageItemsAsync();
                if (items.Size() > 0)
                {
                    Windows::Storage::IStorageItem item = items.GetAt(0);
                    text = item.Path();
                }
            }

            const bool hasNewLine = std::find(text.cbegin(), text.cend(), L'\n') != text.cend();
            const bool warnMultiLine = hasNewLine && _settings.GlobalSettings().WarnAboutMultiLinePaste();

            constexpr const std::size_t minimumSizeForWarning = 1024 * 5; // 5 KiB
            const bool warnLargeText = text.size() > minimumSizeForWarning &&
                                       _settings.GlobalSettings().WarnAboutLargePaste();

            if (warnMultiLine || warnLargeText)
            {
                co_await winrt::resume_foreground(Dispatcher());

                ContentDialogResult warningResult;
                if (warnMultiLine)
                {
                    warningResult = co_await _ShowMultiLinePasteWarningDialog();
                }
                else if (warnLargeText)
                {
                    warningResult = co_await _ShowLargePasteWarningDialog();
                }

                if (warningResult != ContentDialogResult::Primary)
                {
                    // user rejected the paste
                    co_return;
                }
            }

            eventArgs.HandleClipboardData(text);
        }
        CATCH_LOG();
    }

    // Method Description:
    // - Plays a warning note when triggered by the BEL control character,
    //   using the sound configured for the "Critical Stop" system event.
    //   This matches the behavior of the Windows Console host.
    // Arguments:
    // - <none>
    void TerminalPage::_WarningBellHandler(const IInspectable sender, const IInspectable eventArgs)
    {
        const auto soundAlias = reinterpret_cast<LPCTSTR>(SND_ALIAS_SYSTEMHAND);
        PlaySound(soundAlias, NULL, SND_ALIAS_ID | SND_ASYNC | SND_SENTRY);
    }

    void TerminalPage::_OpenHyperlinkHandler(const IInspectable /*sender*/, const Microsoft::Terminal::TerminalControl::OpenHyperlinkEventArgs eventArgs)
    {
        try
        {
            auto parsed = winrt::Windows::Foundation::Uri(eventArgs.Uri().c_str());
            if (parsed.SchemeName() == L"http" || parsed.SchemeName() == L"https")
            {
                ShellExecute(nullptr, L"open", eventArgs.Uri().c_str(), nullptr, nullptr, SW_SHOWNORMAL);
            }
            else
            {
                _ShowCouldNotOpenDialog(RS_(L"UnsupportedSchemeText"), eventArgs.Uri());
            }
        }
        catch (...)
        {
            LOG_CAUGHT_EXCEPTION();
            _ShowCouldNotOpenDialog(RS_(L"InvalidUriText"), eventArgs.Uri());
        }
    }

    // Method Description:
    // - Opens up a dialog box explaining why we could not open a URI
    // Arguments:
    // - The reason (unsupported scheme, invalid uri, potentially more in the future)
    // - The uri
    void TerminalPage::_ShowCouldNotOpenDialog(winrt::hstring reason, winrt::hstring uri)
    {
        if (auto presenter{ _dialogPresenter.get() })
        {
            // FindName needs to be called first to actually load the xaml object
            auto unopenedUriDialog = FindName(L"CouldNotOpenUriDialog").try_as<WUX::Controls::ContentDialog>();

            // Insert the reason and the URI
            CouldNotOpenUriReason().Text(reason);
            UnopenedUri().Text(uri);

            // Show the dialog
            presenter.ShowDialog(unopenedUriDialog);
        }
    }

    // Method Description:
    // - Copy text from the focused terminal to the Windows Clipboard
    // Arguments:
    // - singleLine: if enabled, copy contents as a single line of text
    // - formats: dictate which formats need to be copied
    // Return Value:
    // - true iff we we able to copy text (if a selection was active)
    bool TerminalPage::_CopyText(const bool singleLine, const Windows::Foundation::IReference<CopyFormat>& formats)
    {
        const auto control = _GetActiveControl();
        return control.CopySelectionToClipboard(singleLine, formats);
    }

    // Method Description:
    // - Paste text from the Windows Clipboard to the focused terminal
    void TerminalPage::_PasteText()
    {
        const auto control = _GetActiveControl();
        control.PasteTextFromClipboard();
    }

    // Function Description:
    // - Called when the settings button is clicked. ShellExecutes the settings
    //   file, as to open it in the default editor for .json files. Does this in
    //   a background thread, as to not hang/crash the UI thread.
    fire_and_forget TerminalPage::_LaunchSettings(const SettingsTarget target)
    {
        if (target == SettingsTarget::SettingsUI)
        {
            _OpenSettingsUI();
        }
        else
        {
            // This will switch the execution of the function to a background (not
            // UI) thread. This is IMPORTANT, because the Windows.Storage API's
            // (used for retrieving the path to the file) will crash on the UI
            // thread, because the main thread is a STA.
            co_await winrt::resume_background();

            auto openFile = [](const auto& filePath) {
                HINSTANCE res = ShellExecute(nullptr, nullptr, filePath.c_str(), nullptr, nullptr, SW_SHOW);
                if (static_cast<int>(reinterpret_cast<uintptr_t>(res)) <= 32)
                {
                    ShellExecute(nullptr, nullptr, L"notepad", filePath.c_str(), nullptr, SW_SHOW);
                }
            };

            switch (target)
            {
            case SettingsTarget::DefaultsFile:
                openFile(CascadiaSettings::DefaultSettingsPath());
                break;
            case SettingsTarget::SettingsFile:
                openFile(CascadiaSettings::SettingsPath());
                break;
            case SettingsTarget::AllFiles:
                openFile(CascadiaSettings::DefaultSettingsPath());
                openFile(CascadiaSettings::SettingsPath());
                break;
            }
        }
    }

    // Method Description:
    // - Responds to changes in the TabView's item list by changing the
    //   tabview's visibility.
    // - This method is also invoked when tabs are dragged / dropped as part of
    //   tab reordering and this method hands that case as well in concert with
    //   TabDragStarting and TabDragCompleted handlers that are set up in
    //   TerminalPage::Create()
    // Arguments:
    // - sender: the control that originated this event
    // - eventArgs: the event's constituent arguments
    void TerminalPage::_OnTabItemsChanged(const IInspectable& /*sender*/, const Windows::Foundation::Collections::IVectorChangedEventArgs& eventArgs)
    {
        if (_rearranging)
        {
            if (eventArgs.CollectionChange() == Windows::Foundation::Collections::CollectionChange::ItemRemoved)
            {
                _rearrangeFrom = eventArgs.Index();
            }

            if (eventArgs.CollectionChange() == Windows::Foundation::Collections::CollectionChange::ItemInserted)
            {
                _rearrangeTo = eventArgs.Index();
            }
        }
        else
        {
            _UpdateCommandsForPalette();
        }

        _UpdateTabView();
    }

    // Method Description:
    // - Additional responses to clicking on a TabView's item. Currently, just remove tab with middle click
    // Arguments:
    // - sender: the control that originated this event (TabViewItem)
    // - eventArgs: the event's constituent arguments
    void TerminalPage::_OnTabClick(const IInspectable& sender, const Windows::UI::Xaml::Input::PointerRoutedEventArgs& eventArgs)
    {
        if (eventArgs.GetCurrentPoint(*this).Properties().IsMiddleButtonPressed())
        {
            _RemoveTabViewItem(sender.as<MUX::Controls::TabViewItem>());
            eventArgs.Handled(true);
        }
        else if (eventArgs.GetCurrentPoint(*this).Properties().IsRightButtonPressed())
        {
            eventArgs.Handled(true);
        }
    }

    void TerminalPage::_UpdatedSelectedTab(const int32_t index)
    {
        // Unfocus all the tabs.
        for (auto tab : _tabs)
        {
            tab.Focus(FocusState::Unfocused);
        }

        if (index >= 0)
        {
            try
            {
                auto tab{ _tabs.GetAt(index) };

                _tabContent.Children().Clear();
                _tabContent.Children().Append(tab.Content());

<<<<<<< HEAD
                tab.Focus(FocusState::Programmatic);
=======
                // GH#7409: If the tab switcher is open, then we _don't_ want to
                // automatically focus the new tab here. The tab switcher wants
                // to be able to "preview" the selected tab as the user tabs
                // through the menu, but if we toss the focus to the control
                // here, then the user won't be able to navigate the ATS any
                // longer.
                //
                // When the tab swither is eventually dismissed, the focus will
                // get tossed back to the focused terminal control, so we don't
                // need to worry about focus getting lost.
                if (CommandPalette().Visibility() != Visibility::Visible)
                {
                    tab->SetFocused(true);
                }
>>>>>>> 9dc38ad0

                // Raise an event that our title changed
                _titleChangeHandlers(*this, tab.Title());
            }
            CATCH_LOG();
        }
    }

    // Method Description:
    // - Responds to the TabView control's Selection Changed event (to move a
    //      new terminal control into focus) when not in in the middle of a tab rearrangement.
    // Arguments:
    // - sender: the control that originated this event
    // - eventArgs: the event's constituent arguments
    void TerminalPage::_OnTabSelectionChanged(const IInspectable& sender, const WUX::Controls::SelectionChangedEventArgs& /*eventArgs*/)
    {
        if (!_rearranging)
        {
            auto tabView = sender.as<MUX::Controls::TabView>();
            auto selectedIndex = tabView.SelectedIndex();
            _UpdatedSelectedTab(selectedIndex);
        }
    }

    // Method Description:
    // - Called when our tab content size changes. This updates each tab with
    //   the new size, so they have a chance to update each of their panes with
    //   the new size.
    // Arguments:
    // - e: the SizeChangedEventArgs with the new size of the tab content area.
    // Return Value:
    // - <none>
    void TerminalPage::_OnContentSizeChanged(const IInspectable& /*sender*/, Windows::UI::Xaml::SizeChangedEventArgs const& e)
    {
        const auto newSize = e.NewSize();
        for (auto tab : _tabs)
        {
            if (auto terminalTab = _GetTerminalTabImpl(tab))
            {
                terminalTab->ResizeContent(newSize);
            }
        }
    }

    // Method Description:
    // - Responds to the TabView control's Tab Closing event by removing
    //      the indicated tab from the set and focusing another one.
    //      The event is cancelled so App maintains control over the
    //      items in the tabview.
    // Arguments:
    // - sender: the control that originated this event
    // - eventArgs: the event's constituent arguments
    void TerminalPage::_OnTabCloseRequested(const IInspectable& /*sender*/, const MUX::Controls::TabViewTabCloseRequestedEventArgs& eventArgs)
    {
        const auto tabViewItem = eventArgs.Tab();
        _RemoveTabViewItem(tabViewItem);
    }

    // Method Description:
    // - Called when the primary button of the content dialog is clicked.
    //   This calls _CloseAllTabs(), which closes all the tabs currently
    //   opened and then the Terminal app. This method will be called if
    //   the user confirms to close all the tabs.
    // Arguments:
    // - sender: unused
    // - ContentDialogButtonClickEventArgs: unused
    void TerminalPage::_CloseWarningPrimaryButtonOnClick(WUX::Controls::ContentDialog /* sender */,
                                                         WUX::Controls::ContentDialogButtonClickEventArgs /* eventArgs*/)
    {
        _CloseAllTabs();
    }

    // Method Description:
    // - Hook up keybindings, and refresh the UI of the terminal.
    //   This includes update the settings of all the tabs according
    //   to their profiles, update the title and icon of each tab, and
    //   finally create the tab flyout
    winrt::fire_and_forget TerminalPage::_RefreshUIForSettingsReload()
    {
        // Re-wire the keybindings to their handlers, as we'll have created a
        // new AppKeyBindings object.
        _HookupKeyBindings(_settings.KeyMap());

        // Refresh UI elements
        auto profiles = _settings.Profiles();
        for (const auto& profile : profiles)
        {
            const auto profileGuid = profile.Guid();

            try
            {
                // This can throw an exception if the profileGuid does
                // not belong to an actual profile in the list of profiles.
                auto settings{ winrt::make<TerminalSettings>(_settings, profileGuid, *_bindings) };

                for (auto tab : _tabs)
                {
                    if (auto terminalTab = _GetTerminalTabImpl(tab))
                    {
                        terminalTab->UpdateSettings(settings, profileGuid);
                    }
                }
            }
            CATCH_LOG();
        }

        // GH#2455: If there are any panes with controls that had been
        // initialized with a Profile that no longer exists in our list of
        // profiles, we'll leave it unmodified. The profile doesn't exist
        // anymore, so we can't possibly update its settings.

        // Update the icon of the tab for the currently focused profile in that tab.
        // Only do this for TerminalTabs. Other types of tabs won't have multiple panes
        // and profiles so the Title and Icon will be set once and only once on init.
        for (auto tab : _tabs)
        {
            if (auto terminalTab = _GetTerminalTabImpl(tab))
            {
                _UpdateTabIcon(*terminalTab);

                // Force the TerminalTab to re-grab its currently active control's title.
                terminalTab->UpdateTitle();
            }
        }

        auto weakThis{ get_weak() };

        co_await winrt::resume_foreground(Dispatcher());

        // repopulate the new tab button's flyout with entries for each
        // profile, which might have changed
        if (auto page{ weakThis.get() })
        {
            _UpdateTabWidthMode();
            _CreateNewTabFlyout();
        }

        // Reload the current value of alwaysOnTop from the settings file. This
        // will let the user hot-reload this setting, but any runtime changes to
        // the alwaysOnTop setting will be lost.
        _isAlwaysOnTop = _settings.GlobalSettings().AlwaysOnTop();
        _alwaysOnTopChangedHandlers(*this, nullptr);

        // Settings AllowDependentAnimations will affect whether animations are
        // enabled application-wide, so we don't need to check it each time we
        // want to create an animation.
        WUX::Media::Animation::Timeline::AllowDependentAnimations(!_settings.GlobalSettings().DisableAnimations());
    }

    // This is a helper to aid in sorting commands by their `Name`s, alphabetically.
    static bool _compareSchemeNames(const ColorScheme& lhs, const ColorScheme& rhs)
    {
        std::wstring leftName{ lhs.Name() };
        std::wstring rightName{ rhs.Name() };
        return leftName.compare(rightName) < 0;
    }

    // Method Description:
    // - Takes a mapping of names->commands and expands them
    // Arguments:
    // - <none>
    // Return Value:
    // - <none>
    IMap<winrt::hstring, Command> TerminalPage::_ExpandCommands(IMapView<winrt::hstring, Command> commandsToExpand,
                                                                IVectorView<Profile> profiles,
                                                                IMapView<winrt::hstring, ColorScheme> schemes)
    {
        IVector<SettingsLoadWarnings> warnings;

        std::vector<ColorScheme> sortedSchemes;
        sortedSchemes.reserve(schemes.Size());

        for (const auto& nameAndScheme : schemes)
        {
            sortedSchemes.push_back(nameAndScheme.Value());
        }
        std::sort(sortedSchemes.begin(),
                  sortedSchemes.end(),
                  _compareSchemeNames);

        IMap<winrt::hstring, Command> copyOfCommands = winrt::single_threaded_map<winrt::hstring, Command>();
        for (const auto& nameAndCommand : commandsToExpand)
        {
            copyOfCommands.Insert(nameAndCommand.Key(), nameAndCommand.Value());
        }

        Command::ExpandCommands(copyOfCommands,
                                profiles,
                                { sortedSchemes },
                                warnings);

        return copyOfCommands;
    }
    // Method Description:
    // - Repopulates the list of commands in the command palette with the
    //   current commands in the settings. Also updates the keybinding labels to
    //   reflect any matching keybindings.
    // Arguments:
    // - <none>
    // Return Value:
    // - <none>
    void TerminalPage::_UpdateCommandsForPalette()
    {
        IMap<winrt::hstring, Command> copyOfCommands = _ExpandCommands(_settings.GlobalSettings().Commands(),
                                                                       _settings.Profiles().GetView(),
                                                                       _settings.GlobalSettings().ColorSchemes());

        _recursiveUpdateCommandKeybindingLabels(_settings, copyOfCommands.GetView());

        // Update the command palette when settings reload
        auto commandsCollection = winrt::single_threaded_vector<Command>();
        for (const auto& nameAndCommand : copyOfCommands)
        {
            commandsCollection.Append(nameAndCommand.Value());
        }

        CommandPalette().SetCommands(commandsCollection);
    }

    // Method Description:
    // - Sets the initial actions to process on startup. We'll make a copy of
    //   this list, and process these actions when we're loaded.
    // - This function will have no effective result after Create() is called.
    // Arguments:
    // - actions: a list of Actions to process on startup.
    // Return Value:
    // - <none>
    void TerminalPage::SetStartupActions(std::vector<ActionAndArgs>& actions)
    {
        // The fastest way to copy all the actions out of the std::vector and
        // put them into a winrt::IVector is by making a copy, then moving the
        // copy into the winrt vector ctor.
        auto listCopy = actions;
        _startupActions = winrt::single_threaded_vector<ActionAndArgs>(std::move(listCopy));
    }

    winrt::TerminalApp::IDialogPresenter TerminalPage::DialogPresenter() const
    {
        return _dialogPresenter.get();
    }

    void TerminalPage::DialogPresenter(winrt::TerminalApp::IDialogPresenter dialogPresenter)
    {
        _dialogPresenter = dialogPresenter;
    }

    // Method Description:
    // - This is the method that App will call when the titlebar
    //   has been clicked. It dismisses any open flyouts.
    // Arguments:
    // - <none>
    // Return Value:
    // - <none>
    void TerminalPage::TitlebarClicked()
    {
        if (_newTabButton && _newTabButton.Flyout())
        {
            _newTabButton.Flyout().Hide();
        }
    }

    // Method Description:
    // - Called when the user tries to do a search using keybindings.
    //   This will tell the current focused terminal control to create
    //   a search box and enable find process.
    // Arguments:
    // - <none>
    // Return Value:
    // - <none>
    void TerminalPage::_Find()
    {
        const auto termControl = _GetActiveControl();
        termControl.CreateSearchBoxControl();
    }

    // Method Description:
    // - Toggles borderless mode. Hides the tab row, and raises our
    //   FocusModeChanged event.
    // Arguments:
    // - <none>
    // Return Value:
    // - <none>
    void TerminalPage::ToggleFocusMode()
    {
        _isInFocusMode = !_isInFocusMode;
        _UpdateTabView();
        _focusModeChangedHandlers(*this, nullptr);
    }

    // Method Description:
    // - Toggles fullscreen mode. Hides the tab row, and raises our
    //   FullscreenChanged event.
    // Arguments:
    // - <none>
    // Return Value:
    // - <none>
    void TerminalPage::ToggleFullscreen()
    {
        _isFullscreen = !_isFullscreen;
        _UpdateTabView();
        _fullscreenChangedHandlers(*this, nullptr);
    }

    // Method Description:
    // - Toggles always on top mode. Raises our AlwaysOnTopChanged event.
    // Arguments:
    // - <none>
    // Return Value:
    // - <none>
    void TerminalPage::ToggleAlwaysOnTop()
    {
        _isAlwaysOnTop = !_isAlwaysOnTop;
        _alwaysOnTopChangedHandlers(*this, nullptr);
    }

    // Method Description:
    // - Sets the tab split button color when a new tab color is selected
    // Arguments:
    // - color: The color of the newly selected tab, used to properly calculate
    //          the foreground color of the split button (to match the font
    //          color of the tab)
    // - accentColor: the actual color we are going to use to paint the tab row and
    //                split button, so that there is some contrast between the tab
    //                and the non-client are behind it
    // Return Value:
    // - <none>
    void TerminalPage::_SetNewTabButtonColor(const Windows::UI::Color& color, const Windows::UI::Color& accentColor)
    {
        // TODO GH#3327: Look at what to do with the tab button when we have XAML theming
        bool IsBrightColor = ColorHelper::IsBrightColor(color);
        bool isLightAccentColor = ColorHelper::IsBrightColor(accentColor);
        winrt::Windows::UI::Color pressedColor{};
        winrt::Windows::UI::Color hoverColor{};
        winrt::Windows::UI::Color foregroundColor{};
        const float hoverColorAdjustment = 5.f;
        const float pressedColorAdjustment = 7.f;

        if (IsBrightColor)
        {
            foregroundColor = winrt::Windows::UI::Colors::Black();
        }
        else
        {
            foregroundColor = winrt::Windows::UI::Colors::White();
        }

        if (isLightAccentColor)
        {
            hoverColor = ColorHelper::Darken(accentColor, hoverColorAdjustment);
            pressedColor = ColorHelper::Darken(accentColor, pressedColorAdjustment);
        }
        else
        {
            hoverColor = ColorHelper::Lighten(accentColor, hoverColorAdjustment);
            pressedColor = ColorHelper::Lighten(accentColor, pressedColorAdjustment);
        }

        Media::SolidColorBrush backgroundBrush{ accentColor };
        Media::SolidColorBrush backgroundHoverBrush{ hoverColor };
        Media::SolidColorBrush backgroundPressedBrush{ pressedColor };
        Media::SolidColorBrush foregroundBrush{ foregroundColor };

        _newTabButton.Resources().Insert(winrt::box_value(L"SplitButtonBackground"), backgroundBrush);
        _newTabButton.Resources().Insert(winrt::box_value(L"SplitButtonBackgroundPointerOver"), backgroundHoverBrush);
        _newTabButton.Resources().Insert(winrt::box_value(L"SplitButtonBackgroundPressed"), backgroundPressedBrush);

        _newTabButton.Resources().Insert(winrt::box_value(L"SplitButtonForeground"), foregroundBrush);
        _newTabButton.Resources().Insert(winrt::box_value(L"SplitButtonForegroundPointerOver"), foregroundBrush);
        _newTabButton.Resources().Insert(winrt::box_value(L"SplitButtonForegroundPressed"), foregroundBrush);

        _newTabButton.Background(backgroundBrush);
        _newTabButton.Foreground(foregroundBrush);
    }

    // Method Description:
    // - Clears the tab split button color to a system color
    //   (or white if none is found) when the tab's color is cleared
    // - Clears the tab row color to a system color
    //   (or white if none is found) when the tab's color is cleared
    // Arguments:
    // - <none>
    // Return Value:
    // - <none>
    void TerminalPage::_ClearNewTabButtonColor()
    {
        // TODO GH#3327: Look at what to do with the tab button when we have XAML theming
        winrt::hstring keys[] = {
            L"SplitButtonBackground",
            L"SplitButtonBackgroundPointerOver",
            L"SplitButtonBackgroundPressed",
            L"SplitButtonForeground",
            L"SplitButtonForegroundPointerOver",
            L"SplitButtonForegroundPressed"
        };

        // simply clear any of the colors in the split button's dict
        for (auto keyString : keys)
        {
            auto key = winrt::box_value(keyString);
            if (_newTabButton.Resources().HasKey(key))
            {
                _newTabButton.Resources().Remove(key);
            }
        }

        const auto res = Application::Current().Resources();

        const auto defaultBackgroundKey = winrt::box_value(L"TabViewItemHeaderBackground");
        const auto defaultForegroundKey = winrt::box_value(L"SystemControlForegroundBaseHighBrush");
        winrt::Windows::UI::Xaml::Media::SolidColorBrush backgroundBrush;
        winrt::Windows::UI::Xaml::Media::SolidColorBrush foregroundBrush;

        // TODO: Related to GH#3917 - I think if the system is set to "Dark"
        // theme, but the app is set to light theme, then this lookup still
        // returns to us the dark theme brushes. There's gotta be a way to get
        // the right brushes...
        // See also GH#5741
        if (res.HasKey(defaultBackgroundKey))
        {
            winrt::Windows::Foundation::IInspectable obj = res.Lookup(defaultBackgroundKey);
            backgroundBrush = obj.try_as<winrt::Windows::UI::Xaml::Media::SolidColorBrush>();
        }
        else
        {
            backgroundBrush = winrt::Windows::UI::Xaml::Media::SolidColorBrush{ winrt::Windows::UI::Colors::Black() };
        }

        if (res.HasKey(defaultForegroundKey))
        {
            winrt::Windows::Foundation::IInspectable obj = res.Lookup(defaultForegroundKey);
            foregroundBrush = obj.try_as<winrt::Windows::UI::Xaml::Media::SolidColorBrush>();
        }
        else
        {
            foregroundBrush = winrt::Windows::UI::Xaml::Media::SolidColorBrush{ winrt::Windows::UI::Colors::White() };
        }

        _newTabButton.Background(backgroundBrush);
        _newTabButton.Foreground(foregroundBrush);
    }

    // Method Description:
    // - Sets the tab split button color when a new tab color is selected
    // - This method could also set the color of the title bar and tab row
    // in the future
    // Arguments:
    // - selectedTabColor: The color of the newly selected tab
    // Return Value:
    // - <none>
    void TerminalPage::_SetNonClientAreaColors(const Windows::UI::Color& /*selectedTabColor*/)
    {
        // TODO GH#3327: Look at what to do with the NC area when we have XAML theming
    }

    // Method Description:
    // - Clears the tab split button color when the tab's color is cleared
    // - This method could also clear the color of the title bar and tab row
    // in the future
    // Arguments:
    // - <none>
    // Return Value:
    // - <none>
    void TerminalPage::_ClearNonClientAreaColors()
    {
        // TODO GH#3327: Look at what to do with the NC area when we have XAML theming
    }

    // Function Description:
    // - This is a helper method to get the commandline out of a
    //   ExecuteCommandline action, break it into subcommands, and attempt to
    //   parse it into actions. This is used by _HandleExecuteCommandline for
    //   processing commandlines in the current WT window.
    // Arguments:
    // - args: the ExecuteCommandlineArgs to synthesize a list of startup actions for.
    // Return Value:
    // - an empty list if we failed to parse, otherwise a list of actions to execute.
    std::vector<ActionAndArgs> TerminalPage::ConvertExecuteCommandlineToActions(const ExecuteCommandlineArgs& args)
    {
        if (!args || args.Commandline().empty())
        {
            return {};
        }
        // Convert the commandline into an array of args with
        // CommandLineToArgvW, similar to how the app typically does when
        // called from the commandline.
        int argc = 0;
        wil::unique_any<LPWSTR*, decltype(&::LocalFree), ::LocalFree> argv{ CommandLineToArgvW(args.Commandline().c_str(), &argc) };
        if (argv)
        {
            std::vector<winrt::hstring> args;

            // Make sure the first argument is wt.exe, because ParseArgs will
            // always skip the program name. The particular value of this first
            // string doesn't terribly matter.
            args.emplace_back(L"wt.exe");
            for (auto& elem : wil::make_range(argv.get(), argc))
            {
                args.emplace_back(elem);
            }
            winrt::array_view<const winrt::hstring> argsView{ args };

            ::TerminalApp::AppCommandlineArgs appArgs;
            if (appArgs.ParseArgs(argsView) == 0)
            {
                return appArgs.GetStartupActions();
            }
        }
        return {};
    }

    void TerminalPage::_CommandPaletteClosed(const IInspectable& /*sender*/,
                                             const RoutedEventArgs& /*eventArgs*/)
    {
        // Return focus to the active control
        if (auto index{ _GetFocusedTabIndex() })
        {
            _tabs.GetAt(*index).Focus(FocusState::Programmatic);
        }
    }

    bool TerminalPage::FocusMode() const
    {
        return _isInFocusMode;
    }

    bool TerminalPage::Fullscreen() const
    {
        return _isFullscreen;
    }
    // Method Description:
    // - Returns true if we're currently in "Always on top" mode. When we're in
    //   always on top mode, the window should be on top of all other windows.
    //   If multiple windows are all "always on top", they'll maintain their own
    //   z-order, with all the windows on top of all other non-topmost windows.
    // Arguments:
    // - <none>
    // Return Value:
    // - true if we should be in "always on top" mode
    bool TerminalPage::AlwaysOnTop() const
    {
        return _isAlwaysOnTop;
    }

    // Method Description:
    // - Updates all tabs with their current index in _tabs.
    // Arguments:
    // - <none>
    // Return Value:
    // - <none>
    void TerminalPage::_UpdateTabIndices()
    {
        for (uint32_t i = 0; i < _tabs.Size(); ++i)
        {
            auto command = _tabs.GetAt(i).SwitchToTabCommand();
            command.Action().Args().as<SwitchToTabArgs>().TabIndex(i);
        }
    }

    // Method Description:
    // - Creates a settings UI tab and focuses it. If there's already a settings UI tab open,
    //   just focus the existing one.
    // Arguments:
    // - <none>
    // Return Value:
    // - <none>
    void TerminalPage::_OpenSettingsUI()
    {
        // If we're holding the settings tab's switch command, don't create a new one, switch to the existing one.
        if (!_switchToSettingsCommand)
        {
            auto newTabImpl = winrt::make_self<SettingsTab>();
            _MakeSwitchToTabCommand(*newTabImpl, _tabs.Size());

            // Add the new tab to the list of our tabs.
            _tabs.Append(*newTabImpl);

            // Don't capture a strong ref to the tab. If the tab is removed as this
            // is called, we don't really care anymore about handling the event.
            auto weakTab = make_weak(newTabImpl);

            auto tabViewItem = newTabImpl->TabViewItem();
            _tabView.TabItems().Append(tabViewItem);

            _ReapplyCompactTabSize();

            tabViewItem.PointerPressed({ this, &TerminalPage::_OnTabClick });

            // When the tab is closed, remove it from our list of tabs.
            newTabImpl->Closed([tabViewItem, weakThis{ get_weak() }](auto&& /*s*/, auto&& /*e*/) {
                if (auto page{ weakThis.get() })
                {
                    page->_switchToSettingsCommand = nullptr;
                    page->_RemoveOnCloseRoutine(tabViewItem, page);
                }
            });

            _switchToSettingsCommand = newTabImpl->SwitchToTabCommand();

            // This kicks off TabView::SelectionChanged, in response to which
            // we'll attach the terminal's Xaml control to the Xaml root.
            _tabView.SelectedItem(tabViewItem);
        }
        else
        {
            _actionDispatch->DoAction(_switchToSettingsCommand.Action());
        }
    }

    // Method Description:
    // - Returns a com_ptr to the implementation type of the given tab if it's a TerminalTab.
    //   If the tab is not a TerminalTab, returns nullptr.
    // Arguments:
    // - tab: the projected type of a Tab
    // Return Value:
    // - If the tab is a TerminalTab, a com_ptr to the implementation type.
    //   If the tab is not a TerminalTab, nullptr
    winrt::com_ptr<TerminalTab> TerminalPage::_GetTerminalTabImpl(const ITab& tab) const
    {
        if (auto terminalTab = tab.try_as<TerminalApp::TerminalTab>())
        {
            winrt::com_ptr<TerminalTab> tabImpl;
            tabImpl.copy_from(winrt::get_self<TerminalTab>(terminalTab));
            return tabImpl;
        }
        else
        {
            return nullptr;
        }
    }

    // Method Description:
    // - The TabView does not apply compact sizing to items added after Compact is enabled.
    //   By forcibly reapplying compact sizing every time we add a new tab, we'll make sure
    //   that it works.
    //   Workaround from https://github.com/microsoft/microsoft-ui-xaml/issues/2711
    //   TODO: Remove this function and its calls when ingesting the above changes.
    // Arguments:
    // - <none>
    // Return Value:
    // - <none>
    void TerminalPage::_ReapplyCompactTabSize()
    {
        if (_tabView.TabWidthMode() == MUX::Controls::TabViewWidthMode::Compact)
        {
            _tabView.UpdateLayout();
            _tabView.TabWidthMode(MUX::Controls::TabViewWidthMode::Compact);
        }
    }

    // Method Description:
    // - Initializes a SwitchToTab command object for this Tab instance.
    //   This should be done before the tab is added to the _tabs vector so that
    //   controls like the CmdPal that observe the vector changes can always expect
    //   a SwitchToTab command to be available.
    // Arguments:
    // - <none>
    // Return Value:
    // - <none>
    void TerminalPage::_MakeSwitchToTabCommand(const ITab& tab, const uint32_t index)
    {
        SwitchToTabArgs args{ index };
        ActionAndArgs focusTabAction{ ShortcutAction::SwitchToTab, args };

        Command command;
        command.Action(focusTabAction);
        command.Name(tab.Title());
        command.IconSource(tab.IconSource());

        tab.SwitchToTabCommand(command);
    }

    // -------------------------------- WinRT Events ---------------------------------
    // Winrt events need a method for adding a callback to the event and removing the callback.
    // These macros will define them both for you.
    DEFINE_EVENT_WITH_TYPED_EVENT_HANDLER(TerminalPage, TitleChanged, _titleChangeHandlers, winrt::Windows::Foundation::IInspectable, winrt::hstring);
    DEFINE_EVENT_WITH_TYPED_EVENT_HANDLER(TerminalPage, LastTabClosed, _lastTabClosedHandlers, winrt::Windows::Foundation::IInspectable, winrt::TerminalApp::LastTabClosedEventArgs);
    DEFINE_EVENT_WITH_TYPED_EVENT_HANDLER(TerminalPage, SetTitleBarContent, _setTitleBarContentHandlers, winrt::Windows::Foundation::IInspectable, UIElement);
    DEFINE_EVENT_WITH_TYPED_EVENT_HANDLER(TerminalPage, FocusModeChanged, _focusModeChangedHandlers, winrt::Windows::Foundation::IInspectable, winrt::Windows::Foundation::IInspectable);
    DEFINE_EVENT_WITH_TYPED_EVENT_HANDLER(TerminalPage, FullscreenChanged, _fullscreenChangedHandlers, winrt::Windows::Foundation::IInspectable, winrt::Windows::Foundation::IInspectable);
    DEFINE_EVENT_WITH_TYPED_EVENT_HANDLER(TerminalPage, AlwaysOnTopChanged, _alwaysOnTopChangedHandlers, winrt::Windows::Foundation::IInspectable, winrt::Windows::Foundation::IInspectable);
}<|MERGE_RESOLUTION|>--- conflicted
+++ resolved
@@ -1965,9 +1965,6 @@
                 _tabContent.Children().Clear();
                 _tabContent.Children().Append(tab.Content());
 
-<<<<<<< HEAD
-                tab.Focus(FocusState::Programmatic);
-=======
                 // GH#7409: If the tab switcher is open, then we _don't_ want to
                 // automatically focus the new tab here. The tab switcher wants
                 // to be able to "preview" the selected tab as the user tabs
@@ -1980,9 +1977,8 @@
                 // need to worry about focus getting lost.
                 if (CommandPalette().Visibility() != Visibility::Visible)
                 {
-                    tab->SetFocused(true);
+                    tab.Focus(FocusState::Programmatic);
                 }
->>>>>>> 9dc38ad0
 
                 // Raise an event that our title changed
                 _titleChangeHandlers(*this, tab.Title());
@@ -2649,7 +2645,7 @@
         Command command;
         command.Action(focusTabAction);
         command.Name(tab.Title());
-        command.IconSource(tab.IconSource());
+        command.Icon(tab.Icon());
 
         tab.SwitchToTabCommand(command);
     }
