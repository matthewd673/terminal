/*++
Copyright (c) Microsoft Corporation
Licensed under the MIT license.

Module Name:
- JsonUtils.h

Abstract:
- Helpers for the Terminal Settings Model project
Author(s):
- Mike Griese - August 2019
- Dustin Howett - January 2020
--*/

#pragma once

#include <json.h>

#include "../types/inc/utils.hpp"

namespace winrt
{
    // If we don't use winrt, nobody will include the ConversionTraits for winrt stuff.
    // If nobody includes it, these forward declarations will suffice.
    struct guid;
    struct hstring;
    namespace Windows::Foundation
    {
        template<typename T>
        struct IReference;
    }
}

// Method Description:
// - Create a std::string from a string_view. We do this because we can't look
//   up a key in a Json::Value with a string_view directly, so instead we'll use
//   this helper. Should a string_view lookup ever be added to jsoncpp, we can
//   remove this entirely.
// Arguments:
// - key: the string_view to build a string from
// Return Value:
// - a std::string to use for looking up a value from a Json::Value
inline std::string JsonKey(const std::string_view key)
{
    return static_cast<std::string>(key);
}

namespace Microsoft::Terminal::Settings::Model::JsonUtils
{
    namespace Detail
    {
        // Function Description:
        // - Returns a string_view to a Json::Value's internal string storage,
        //   hopefully without copying it.
        __declspec(noinline) inline const std::string_view GetStringView(const Json::Value& json)
        {
            const char* begin{ nullptr };
            const char* end{ nullptr };
            json.getString(&begin, &end);
            const std::string_view zeroCopyString{ begin, gsl::narrow_cast<size_t>(end - begin) };
            return zeroCopyString;
        }
    }

    template<typename T>
    struct OptionOracle
    {
        template<typename U> // universal parameter
        static constexpr bool HasValue(U&&)
        {
            return true;
        }
    };

    template<typename T>
    struct OptionOracle<std::optional<T>>
    {
        static constexpr std::optional<T> EmptyV() { return std::nullopt; }
        static constexpr bool HasValue(const std::optional<T>& o) { return o.has_value(); }
        // We can return a reference here because the original value is stored inside an std::optional
        static constexpr auto&& Value(const std::optional<T>& o) { return *o; }
    };

    template<typename T>
    struct OptionOracle<::winrt::Windows::Foundation::IReference<T>>
    {
        static constexpr ::winrt::Windows::Foundation::IReference<T> EmptyV() { return nullptr; }
        static constexpr bool HasValue(const ::winrt::Windows::Foundation::IReference<T>& o) { return static_cast<bool>(o); }
        // We CANNOT return a reference here because IReference does NOT return a reference to its internal memory
        static constexpr auto Value(const ::winrt::Windows::Foundation::IReference<T>& o) { return o.Value(); }
    };

    class SerializationError : public std::runtime_error
    {
    public:
        SerializationError() :
            runtime_error("failed to serialize") {}
    };

    class DeserializationError : public std::runtime_error
    {
    public:
        DeserializationError(const Json::Value& value) :
            runtime_error(std::string("failed to deserialize ") + (value.isNull() ? "" : value.asCString())),
            jsonValue{ value } {}

        void SetKey(std::string_view newKey)
        {
            if (!key)
            {
                key = newKey;
            }
        }

        std::optional<std::string> key;
        Json::Value jsonValue;
        std::string expectedType;
    };

    // Method Description:
    // - Helper that will populate a reference with a value converted from a json object.
    // Arguments:
    // - json: the json object to convert
    // - target: the value to populate with the converted result
    // Return Value:
    // - a boolean indicating whether the value existed (in this case, was non-null)
    //
    // GetValue, type-deduced, manual converter
    template<typename T, typename Converter>
    bool GetValue(const Json::Value& json, T& target, Converter&& conv)
    {
        if (!conv.CanConvert(json))
        {
            DeserializationError e{ json };
            e.expectedType = conv.TypeDescription();
            throw e;
        }

        target = conv.FromJson(json);
        return true;
    }

    // GetValue, forced return type, manual converter
    template<typename T, typename Converter>
    std::decay_t<T> GetValue(const Json::Value& json, Converter&& conv)
    {
        std::decay_t<T> local{};
        GetValue(json, local, std::forward<Converter>(conv));
        return local; // returns zero-initialized or value
    }

    // GetValueForKey, type-deduced, manual converter
    template<typename T, typename Converter>
    bool GetValueForKey(const Json::Value& json, std::string_view key, T& target, Converter&& conv)
    {
        if (auto found{ json.find(&*key.cbegin(), (&*key.cbegin()) + key.size()) })
        {
            try
            {
                return GetValue(*found, target, std::forward<Converter>(conv));
            }
            catch (DeserializationError& e)
            {
                e.SetKey(key);
                throw; // rethrow now that it has a key
            }
        }
        return false;
    }

    // GetValueForKey, forced return type, manual converter
    template<typename T, typename Converter>
    std::decay_t<T> GetValueForKey(const Json::Value& json, std::string_view key, Converter&& conv)
    {
        std::decay_t<T> local{};
        GetValueForKey(json, key, local, std::forward<Converter>(conv));
        return local; // returns zero-initialized?
    }

    // GetValue, type-deduced, with automatic converter
    template<typename T>
    bool GetValue(const Json::Value& json, T& target)
    {
        return GetValue(json, target, ConversionTrait<typename std::decay<T>::type>{});
    }

    // GetValue, forced return type, with automatic converter
    template<typename T>
    std::decay_t<T> GetValue(const Json::Value& json)
    {
        std::decay_t<T> local{};
        GetValue(json, local, ConversionTrait<typename std::decay<T>::type>{});
        return local; // returns zero-initialized or value
    }

    // GetValueForKey, type-deduced, with automatic converter
    template<typename T>
    bool GetValueForKey(const Json::Value& json, std::string_view key, T& target)
    {
        return GetValueForKey(json, key, target, ConversionTrait<typename std::decay<T>::type>{});
    }

    // GetValueForKey, forced return type, with automatic converter
    template<typename T>
    std::decay_t<T> GetValueForKey(const Json::Value& json, std::string_view key)
    {
        return GetValueForKey<T>(json, key, ConversionTrait<typename std::decay<T>::type>{});
    }

    // Get multiple values for keys (json, k, &v, k, &v, k, &v, ...).
    // Uses the default converter for each v.
    // Careful: this can cause a template explosion.
    constexpr void GetValuesForKeys(const Json::Value& /*json*/) {}

    template<typename T, typename... Args>
    void GetValuesForKeys(const Json::Value& json, std::string_view key1, T&& val1, Args&&... args)
    {
        GetValueForKey(json, key1, val1);
        GetValuesForKeys(json, std::forward<Args>(args)...);
    }

    // SetValueForKey, type-deduced, manual converter
    template<typename T, typename Converter>
    void SetValueForKey(Json::Value& json, std::string_view key, const T& target, Converter&& conv)
    {
        // We don't want to write any empty optionals into JSON (right now).
        if (OptionOracle<T>::HasValue(target))
        {
            // demand guarantees that it will return a value or throw an exception
            *json.demand(&*key.cbegin(), (&*key.cbegin()) + key.size()) = conv.ToJson(target);
        }
    }

    // SetValueForKey, type-deduced, with automatic converter
    template<typename T>
    void SetValueForKey(Json::Value& json, std::string_view key, const T& target)
    {
        SetValueForKey(json, key, target, ConversionTrait<typename std::decay<T>::type>{});
    }

    template<typename T>
    struct ConversionTrait
    {
        // Forward-declare these so the linker can pick up specializations from elsewhere!
        T FromJson(const Json::Value&);
        bool CanConvert(const Json::Value& json);

        Json::Value ToJson(const T& val);

        std::string TypeDescription() const { return "<unknown>"; }
    };

    template<>
    struct ConversionTrait<std::string>
    {
        std::string FromJson(const Json::Value& json)
        {
            return json.asString();
        }

        bool CanConvert(const Json::Value& json)
        {
            return json.isString();
        }

        Json::Value ToJson(const std::string& val)
        {
            return val;
        }

        std::string TypeDescription() const
        {
            return "string";
        }
    };

    template<>
    struct ConversionTrait<std::wstring>
    {
        std::wstring FromJson(const Json::Value& json)
        {
            return til::u8u16(Detail::GetStringView(json));
        }

        bool CanConvert(const Json::Value& json) const
        {
            return json.isString();
        }

        Json::Value ToJson(const std::wstring& val)
        {
            return til::u16u8(val);
        }

        std::string TypeDescription() const
        {
            return "string";
        }
    };

    template<typename T>
    struct ConversionTrait<std::vector<T>>
    {
        std::vector<T> FromJson(const Json::Value& json)
        {
            std::vector<T> val;
            val.reserve(json.size());

            ConversionTrait<T> trait;
            for (const auto& element : json)
            {
                val.push_back(trait.FromJson(element));
            }

            return val;
        }

        bool CanConvert(const Json::Value& json) const
        {
            ConversionTrait<T> trait;
            return json.isArray() && std::all_of(json.begin(), json.end(), [trait](const auto& json) mutable -> bool { return trait.CanConvert(json); });
        }

        Json::Value ToJson(const std::vector<T>& val)
        {
            Json::Value json{ Json::arrayValue };

            ConversionTrait<T> trait;
            for (const auto& v : val)
            {
                json.append(trait.ToJson(v));
            }

            return json;
        }
        std::string TypeDescription() const
        {
            return fmt::format("{}[]", ConversionTrait<T>{}.TypeDescription());
        }
    };

    template<typename T>
    struct ConversionTrait<std::unordered_set<T>>
    {
        std::unordered_set<T> FromJson(const Json::Value& json) const
        {
            ConversionTrait<T> trait;
            std::unordered_set<T> val;
            val.reserve(json.size());

            for (const auto& element : json)
            {
                val.emplace(trait.FromJson(element));
            }

            return val;
        }

        bool CanConvert(const Json::Value& json) const
        {
            ConversionTrait<T> trait;
<<<<<<< HEAD
            return json.isArray() && std::all_of(json.begin(), json.end(), [trait](const auto& json) -> bool { return trait.CanConvert(json); });
=======
            return json.isArray() && std::all_of(json.begin(), json.end(), [trait](const auto& json) mutable -> bool { return trait.CanConvert(json); });
>>>>>>> 3d7480e9
        }

        Json::Value ToJson(const std::unordered_set<T>& val)
        {
            ConversionTrait<T> trait;
            Json::Value json{ Json::arrayValue };

            for (const auto& key : val)
            {
                json.append(trait.ToJson(key));
            }

            return json;
        }

        std::string TypeDescription() const
        {
            return fmt::format("{}[]", ConversionTrait<GUID>{}.TypeDescription());
        }
    };

    template<typename T>
<<<<<<< HEAD
=======

>>>>>>> 3d7480e9
    struct ConversionTrait<std::unordered_map<std::string, T>>
    {
        std::unordered_map<std::string, T> FromJson(const Json::Value& json) const
        {
            std::unordered_map<std::string, T> val;
            val.reserve(json.size());

            ConversionTrait<T> trait;
            for (auto it = json.begin(), end = json.end(); it != end; ++it)
            {
                GetValue(*it, val[it.name()], trait);
            }

            return val;
        }

        bool CanConvert(const Json::Value& json) const
        {
            if (!json.isObject())
            {
                return false;
            }
            ConversionTrait<T> trait;
            for (const auto& v : json)
            {
                if (!trait.CanConvert(v))
                {
                    return false;
                }
            }
            return true;
        }

        Json::Value ToJson(const std::unordered_map<std::string, T>& val)
        {
            Json::Value json{ Json::objectValue };

            for (const auto& [k, v] : val)
            {
                SetValueForKey(json, k, v);
            }

            return json;
        }

        std::string TypeDescription() const
        {
            return fmt::format("map (string, {})", ConversionTrait<T>{}.TypeDescription());
        }
    };

#ifdef WINRT_BASE_H
    template<>
    struct ConversionTrait<winrt::hstring> : public ConversionTrait<std::wstring>
    {
        // Leverage the wstring converter's validation
        winrt::hstring FromJson(const Json::Value& json)
        {
            if (json.isNull())
            {
                return winrt::hstring{};
            }
            return winrt::hstring{ til::u8u16(Detail::GetStringView(json)) };
        }

        Json::Value ToJson(const winrt::hstring& val)
        {
            if (val == winrt::hstring{})
            {
                return Json::Value::nullSingleton();
            }
            return til::u16u8(val);
        }

        bool CanConvert(const Json::Value& json) const
        {
            // hstring has a specific behavior for null, so it can convert it
            return ConversionTrait<std::wstring>::CanConvert(json) || json.isNull();
        }
    };

    template<typename T>
    struct ConversionTrait<winrt::Windows::Foundation::Collections::IVector<T>>
    {
        winrt::Windows::Foundation::Collections::IVector<T> FromJson(const Json::Value& json)
        {
            ConversionTrait<std::vector<T>> trait;
            return winrt::single_threaded_vector<T>(std::move(trait.FromJson(json)));
        }

        bool CanConvert(const Json::Value& json) const
        {
            ConversionTrait<std::vector<T>> trait;
            return trait.CanConvert(json);
        }

        Json::Value ToJson(const winrt::Windows::Foundation::Collections::IVector<T>& val)
        {
            Json::Value json{ Json::arrayValue };

            if (val)
            {
                ConversionTrait<T> trait;
                for (const auto& v : val)
                {
                    json.append(trait.ToJson(v));
                }
            }

            return json;
        }
        std::string TypeDescription() const
        {
            return fmt::format("{}[]", ConversionTrait<T>{}.TypeDescription());
        }
    };

    template<typename T>
    struct ConversionTrait<winrt::Windows::Foundation::Collections::IMap<winrt::hstring, T>>
    {
        winrt::Windows::Foundation::Collections::IMap<winrt::hstring, T> FromJson(const Json::Value& json) const
        {
            std::unordered_map<winrt::hstring, T> val;
            val.reserve(json.size());

            ConversionTrait<T> trait;
            for (auto it = json.begin(), end = json.end(); it != end; ++it)
            {
                GetValue(*it, val[winrt::to_hstring(it.name())], trait);
            }

            return winrt::single_threaded_map<winrt::hstring, T>(std::move(val));
        }

        bool CanConvert(const Json::Value& json) const
        {
            if (!json.isObject())
            {
                return false;
            }
            ConversionTrait<T> trait;
            for (const auto& v : json)
            {
                if (!trait.CanConvert(v))
                {
                    return false;
                }
            }
            return true;
        }

        Json::Value ToJson(const winrt::Windows::Foundation::Collections::IMap<winrt::hstring, T>& val)
        {
            Json::Value json{ Json::objectValue };

            for (const auto& [k, v] : val)
            {
                SetValueForKey(json, til::u16u8(k), v);
            }

            return json;
        }

        std::string TypeDescription() const
        {
            return fmt::format("map (string, {})", ConversionTrait<T>{}.TypeDescription());
        }
    };
#endif

    template<>
    struct ConversionTrait<bool>
    {
        bool FromJson(const Json::Value& json)
        {
            return json.asBool();
        }

        bool CanConvert(const Json::Value& json)
        {
            return json.isBool();
        }

        Json::Value ToJson(const bool val)
        {
            return val;
        }

        std::string TypeDescription() const
        {
            return "true | false";
        }
    };

    template<>
    struct ConversionTrait<int>
    {
        int FromJson(const Json::Value& json)
        {
            return json.asInt();
        }

        bool CanConvert(const Json::Value& json)
        {
            return json.isInt();
        }

        Json::Value ToJson(const int& val)
        {
            return val;
        }

        std::string TypeDescription() const
        {
            return "number";
        }
    };

    template<>
    struct ConversionTrait<unsigned int>
    {
        unsigned int FromJson(const Json::Value& json)
        {
            return json.asUInt();
        }

        bool CanConvert(const Json::Value& json)
        {
            return json.isUInt();
        }

        Json::Value ToJson(const unsigned int& val)
        {
            return val;
        }

        std::string TypeDescription() const
        {
            return "number (>= 0)";
        }
    };

    template<>
    struct ConversionTrait<float>
    {
        float FromJson(const Json::Value& json)
        {
            return json.asFloat();
        }

        bool CanConvert(const Json::Value& json)
        {
            return json.isNumeric();
        }

        Json::Value ToJson(const float& val)
        {
            return val;
        }

        std::string TypeDescription() const
        {
            return "number";
        }
    };

    template<>
    struct ConversionTrait<double>
    {
        double FromJson(const Json::Value& json)
        {
            return json.asDouble();
        }

        bool CanConvert(const Json::Value& json)
        {
            return json.isNumeric();
        }

        Json::Value ToJson(const double& val)
        {
            return val;
        }

        std::string TypeDescription() const
        {
            return "number";
        }
    };

    template<>
    struct ConversionTrait<GUID>
    {
        GUID FromJson(const Json::Value& json)
        {
            return ::Microsoft::Console::Utils::GuidFromString(til::u8u16(Detail::GetStringView(json)));
        }

        bool CanConvert(const Json::Value& json)
        {
            if (!json.isString())
            {
                return false;
            }

            const auto string{ Detail::GetStringView(json) };
            return string.length() == 38 && string.front() == '{' && string.back() == '}';
        }

        Json::Value ToJson(const GUID& val)
        {
            return til::u16u8(::Microsoft::Console::Utils::GuidToString(val));
        }

        std::string TypeDescription() const
        {
            return "guid";
        }
    };

    // GUID and winrt::guid are mutually convertible,
    // but IReference<winrt::guid> throws some of this off
    template<>
    struct ConversionTrait<winrt::guid>
    {
        winrt::guid FromJson(const Json::Value& json) const
        {
            return static_cast<winrt::guid>(ConversionTrait<GUID>{}.FromJson(json));
        }

        bool CanConvert(const Json::Value& json) const
        {
            return ConversionTrait<GUID>{}.CanConvert(json);
        }

        Json::Value ToJson(const winrt::guid& val)
        {
            return ConversionTrait<GUID>{}.ToJson(val);
        }

        std::string TypeDescription() const
        {
            return ConversionTrait<GUID>{}.TypeDescription();
        }
    };

    template<>
    struct ConversionTrait<til::color>
    {
        til::color FromJson(const Json::Value& json)
        {
            return ::Microsoft::Console::Utils::ColorFromHexString(Detail::GetStringView(json));
        }

        bool CanConvert(const Json::Value& json)
        {
            if (!json.isString())
            {
                return false;
            }

            const auto string{ Detail::GetStringView(json) };
            return (string.length() == 7 || string.length() == 4) && string.front() == '#';
        }

        Json::Value ToJson(const til::color& val)
        {
            return til::u16u8(val.ToHexString(true));
        }

        std::string TypeDescription() const
        {
            return "color (#rrggbb, #rgb)";
        }
    };

#ifdef WINRT_Windows_Foundation_H
    template<>
    struct ConversionTrait<winrt::Windows::Foundation::Size>
    {
        winrt::Windows::Foundation::Size FromJson(const Json::Value& json)
        {
            winrt::Windows::Foundation::Size size{};
            GetValueForKey(json, std::string_view("width"), size.Width);
            GetValueForKey(json, std::string_view("height"), size.Height);

            return size;
        }

        bool CanConvert(const Json::Value& json)
        {
            if (!json.isObject())
            {
                return false;
            }

            return json.isMember("width") && json.isMember("height");
        }

        Json::Value ToJson(const winrt::Windows::Foundation::Size& val)
        {
            Json::Value json{ Json::objectValue };

            SetValueForKey(json, std::string_view("width"), val.Width);
            SetValueForKey(json, std::string_view("height"), val.Height);

            return json;
        }

        std::string TypeDescription() const
        {
            return "size { width, height }";
        }
    };
#endif

#ifdef WINRT_Windows_UI_H
    template<>
    struct ConversionTrait<winrt::Windows::UI::Color>
    {
        winrt::Windows::UI::Color FromJson(const Json::Value& json) const
        {
            return static_cast<winrt::Windows::UI::Color>(ConversionTrait<til::color>{}.FromJson(json));
        }

        bool CanConvert(const Json::Value& json) const
        {
            return ConversionTrait<til::color>{}.CanConvert(json);
        }

        Json::Value ToJson(const winrt::Windows::UI::Color& val)
        {
            return ConversionTrait<til::color>{}.ToJson(val);
        }

        std::string TypeDescription() const
        {
            return ConversionTrait<til::color>{}.TypeDescription();
        }
    };
#endif

#ifdef WINRT_Microsoft_Terminal_Core_H
    template<>
    struct ConversionTrait<winrt::Microsoft::Terminal::Core::Color>
    {
        winrt::Microsoft::Terminal::Core::Color FromJson(const Json::Value& json) const
        {
            return static_cast<winrt::Microsoft::Terminal::Core::Color>(ConversionTrait<til::color>{}.FromJson(json));
        }

        bool CanConvert(const Json::Value& json) const
        {
            return ConversionTrait<til::color>{}.CanConvert(json);
        }

        Json::Value ToJson(const winrt::Microsoft::Terminal::Core::Color& val)
        {
            return ConversionTrait<til::color>{}.ToJson(val);
        }

        std::string TypeDescription() const
        {
            return ConversionTrait<til::color>{}.TypeDescription();
        }
    };
#endif

    template<typename T, typename TDelegatedConverter = ConversionTrait<typename std::decay<T>::type>, typename TOpt = std::optional<typename std::decay<T>::type>>
    struct OptionalConverter
    {
        using Oracle = OptionOracle<TOpt>;
        TDelegatedConverter delegatedConverter{};

        TOpt FromJson(const Json::Value& json)
        {
            if (!json && !delegatedConverter.CanConvert(json))
            {
                // If the nested converter can't deal with null, emit an empty optional
                // If it can, it probably has specific null behavior that it wants to use.
                return Oracle::EmptyV();
            }
            TOpt val{ delegatedConverter.FromJson(json) };
            return val;
        }

        bool CanConvert(const Json::Value& json)
        {
            return json.isNull() || delegatedConverter.CanConvert(json);
        }

        Json::Value ToJson(const TOpt& val)
        {
            if (!Oracle::HasValue(val))
            {
                return Json::Value::nullSingleton();
            }
            return delegatedConverter.ToJson(Oracle::Value(val));
        }

        std::string TypeDescription() const
        {
            return delegatedConverter.TypeDescription();
        }
    };

    template<typename T>
    struct ConversionTrait<std::optional<T>> : public OptionalConverter<T, ConversionTrait<T>, std::optional<T>>
    {
    };

#ifdef WINRT_Windows_Foundation_H
    template<typename T>
    struct ConversionTrait<::winrt::Windows::Foundation::IReference<T>> : public OptionalConverter<T, ConversionTrait<T>, ::winrt::Windows::Foundation::IReference<T>>
    {
    };
#endif

    template<typename T, typename TBase>
    struct EnumMapper
    {
        using BaseEnumMapper = EnumMapper<T, TBase>;
        using ValueType = T;
        using pair_type = std::pair<std::string_view, T>;
        T FromJson(const Json::Value& json)
        {
            const auto name{ Detail::GetStringView(json) };
            for (const auto& pair : TBase::mappings)
            {
                if (pair.first == name)
                {
                    return pair.second;
                }
            }

            DeserializationError e{ json };
            e.expectedType = static_cast<const TBase&>(*this).TypeDescription();
            throw e;
        }

        bool CanConvert(const Json::Value& json)
        {
            return json.isString();
        }

        Json::Value ToJson(const T& val)
        {
            for (const auto& pair : TBase::mappings)
            {
                if (pair.second == val)
                {
                    return { pair.first.data() };
                }
            }
            throw SerializationError{};
        }

        std::string TypeDescription() const
        {
            std::vector<std::string_view> names;
            std::transform(TBase::mappings.cbegin(), TBase::mappings.cend(), std::back_inserter(names), [](auto&& p) { return p.first; });
            return fmt::format("{}", fmt::join(names, " | "));
        }
    };

    // FlagMapper is EnumMapper, but it works for bitfields.
    // It supports a string (single flag) or an array of strings.
    // Does an O(n*m) search; meant for small search spaces!
    //
    // Cleverly leverage EnumMapper to do the heavy lifting.
    template<typename T, typename TBase>
    struct FlagMapper : public EnumMapper<T, TBase>
    {
    private:
        // Hide BaseEnumMapper so FlagMapper's consumers cannot see
        // it.
        using BaseEnumMapper = EnumMapper<T, TBase>::BaseEnumMapper;

    public:
        using BaseFlagMapper = FlagMapper<T, TBase>;
        static constexpr T AllSet{ static_cast<T>(~0u) };
        static constexpr T AllClear{ static_cast<T>(0u) };

        T FromJson(const Json::Value& json)
        {
            if (json.isString())
            {
                return BaseEnumMapper::FromJson(json);
            }
            else if (json.isArray())
            {
                unsigned int seen{ 0 };
                T value{};
                for (const auto& element : json)
                {
                    const auto newFlag{ BaseEnumMapper::FromJson(element) };
                    if (++seen > 1 &&
                        ((newFlag == AllClear && value != AllClear) ||
                         (value == AllClear && newFlag != AllClear)))
                    {
                        // attempt to combine AllClear (explicitly) with anything else
                        DeserializationError e{ element };
                        e.expectedType = static_cast<const TBase&>(*this).TypeDescription();
                        throw e;
                    }
                    value |= newFlag;
                }
                return value;
            }

            // We'll only get here if CanConvert has failed us.
            return AllClear;
        }

        Json::Value ToJson(const T& val)
        {
            if (val == AllClear)
            {
                return BaseEnumMapper::ToJson(AllClear);
            }
            else if (val == AllSet)
            {
                return BaseEnumMapper::ToJson(AllSet);
            }
            else if (WI_IsSingleFlagSet(val))
            {
                return BaseEnumMapper::ToJson(val);
            }
            else
            {
                Json::Value json{ Json::ValueType::arrayValue };
                for (const auto& pair : TBase::mappings)
                {
                    if (pair.second != AllClear &&
                        (val & pair.second) == pair.second &&
                        WI_IsSingleFlagSet(pair.second))
                    {
                        json.append(BaseEnumMapper::ToJson(pair.second));
                    }
                }
                return json;
            }
        }

        bool CanConvert(const Json::Value& json)
        {
            return BaseEnumMapper::CanConvert(json) || json.isArray();
        }
    };

    template<typename T>
    struct PermissiveStringConverter
    {
    };

    template<>
    struct PermissiveStringConverter<std::wstring>
    {
        std::wstring FromJson(const Json::Value& json)
        {
            return til::u8u16(json.asString());
        }

        bool CanConvert(const Json::Value& /*unused*/)
        {
            return true;
        }

        std::string TypeDescription() const
        {
            return "any";
        }
    };
};

#define JSON_ENUM_MAPPER(...)                                                                \
    template<>                                                                               \
    struct ::Microsoft::Terminal::Settings::Model::JsonUtils::ConversionTrait<__VA_ARGS__> : \
        public ::Microsoft::Terminal::Settings::Model::JsonUtils::EnumMapper<__VA_ARGS__, ::Microsoft::Terminal::Settings::Model::JsonUtils::ConversionTrait<__VA_ARGS__>>

#define JSON_FLAG_MAPPER(...)                                                                \
    template<>                                                                               \
    struct ::Microsoft::Terminal::Settings::Model::JsonUtils::ConversionTrait<__VA_ARGS__> : \
        public ::Microsoft::Terminal::Settings::Model::JsonUtils::FlagMapper<__VA_ARGS__, ::Microsoft::Terminal::Settings::Model::JsonUtils::ConversionTrait<__VA_ARGS__>>

#define JSON_MAPPINGS(Count) \
    static constexpr std::array<pair_type, Count> mappings
<|MERGE_RESOLUTION|>--- conflicted
+++ resolved
@@ -1,1079 +1,1071 @@
-/*++
-Copyright (c) Microsoft Corporation
-Licensed under the MIT license.
-
-Module Name:
-- JsonUtils.h
-
-Abstract:
-- Helpers for the Terminal Settings Model project
-Author(s):
-- Mike Griese - August 2019
-- Dustin Howett - January 2020
---*/
-
-#pragma once
-
-#include <json.h>
-
-#include "../types/inc/utils.hpp"
-
-namespace winrt
-{
-    // If we don't use winrt, nobody will include the ConversionTraits for winrt stuff.
-    // If nobody includes it, these forward declarations will suffice.
-    struct guid;
-    struct hstring;
-    namespace Windows::Foundation
-    {
-        template<typename T>
-        struct IReference;
-    }
-}
-
-// Method Description:
-// - Create a std::string from a string_view. We do this because we can't look
-//   up a key in a Json::Value with a string_view directly, so instead we'll use
-//   this helper. Should a string_view lookup ever be added to jsoncpp, we can
-//   remove this entirely.
-// Arguments:
-// - key: the string_view to build a string from
-// Return Value:
-// - a std::string to use for looking up a value from a Json::Value
-inline std::string JsonKey(const std::string_view key)
-{
-    return static_cast<std::string>(key);
-}
-
-namespace Microsoft::Terminal::Settings::Model::JsonUtils
-{
-    namespace Detail
-    {
-        // Function Description:
-        // - Returns a string_view to a Json::Value's internal string storage,
-        //   hopefully without copying it.
-        __declspec(noinline) inline const std::string_view GetStringView(const Json::Value& json)
-        {
-            const char* begin{ nullptr };
-            const char* end{ nullptr };
-            json.getString(&begin, &end);
-            const std::string_view zeroCopyString{ begin, gsl::narrow_cast<size_t>(end - begin) };
-            return zeroCopyString;
-        }
-    }
-
-    template<typename T>
-    struct OptionOracle
-    {
-        template<typename U> // universal parameter
-        static constexpr bool HasValue(U&&)
-        {
-            return true;
-        }
-    };
-
-    template<typename T>
-    struct OptionOracle<std::optional<T>>
-    {
-        static constexpr std::optional<T> EmptyV() { return std::nullopt; }
-        static constexpr bool HasValue(const std::optional<T>& o) { return o.has_value(); }
-        // We can return a reference here because the original value is stored inside an std::optional
-        static constexpr auto&& Value(const std::optional<T>& o) { return *o; }
-    };
-
-    template<typename T>
-    struct OptionOracle<::winrt::Windows::Foundation::IReference<T>>
-    {
-        static constexpr ::winrt::Windows::Foundation::IReference<T> EmptyV() { return nullptr; }
-        static constexpr bool HasValue(const ::winrt::Windows::Foundation::IReference<T>& o) { return static_cast<bool>(o); }
-        // We CANNOT return a reference here because IReference does NOT return a reference to its internal memory
-        static constexpr auto Value(const ::winrt::Windows::Foundation::IReference<T>& o) { return o.Value(); }
-    };
-
-    class SerializationError : public std::runtime_error
-    {
-    public:
-        SerializationError() :
-            runtime_error("failed to serialize") {}
-    };
-
-    class DeserializationError : public std::runtime_error
-    {
-    public:
-        DeserializationError(const Json::Value& value) :
-            runtime_error(std::string("failed to deserialize ") + (value.isNull() ? "" : value.asCString())),
-            jsonValue{ value } {}
-
-        void SetKey(std::string_view newKey)
-        {
-            if (!key)
-            {
-                key = newKey;
-            }
-        }
-
-        std::optional<std::string> key;
-        Json::Value jsonValue;
-        std::string expectedType;
-    };
-
-    // Method Description:
-    // - Helper that will populate a reference with a value converted from a json object.
-    // Arguments:
-    // - json: the json object to convert
-    // - target: the value to populate with the converted result
-    // Return Value:
-    // - a boolean indicating whether the value existed (in this case, was non-null)
-    //
-    // GetValue, type-deduced, manual converter
-    template<typename T, typename Converter>
-    bool GetValue(const Json::Value& json, T& target, Converter&& conv)
-    {
-        if (!conv.CanConvert(json))
-        {
-            DeserializationError e{ json };
-            e.expectedType = conv.TypeDescription();
-            throw e;
-        }
-
-        target = conv.FromJson(json);
-        return true;
-    }
-
-    // GetValue, forced return type, manual converter
-    template<typename T, typename Converter>
-    std::decay_t<T> GetValue(const Json::Value& json, Converter&& conv)
-    {
-        std::decay_t<T> local{};
-        GetValue(json, local, std::forward<Converter>(conv));
-        return local; // returns zero-initialized or value
-    }
-
-    // GetValueForKey, type-deduced, manual converter
-    template<typename T, typename Converter>
-    bool GetValueForKey(const Json::Value& json, std::string_view key, T& target, Converter&& conv)
-    {
-        if (auto found{ json.find(&*key.cbegin(), (&*key.cbegin()) + key.size()) })
-        {
-            try
-            {
-                return GetValue(*found, target, std::forward<Converter>(conv));
-            }
-            catch (DeserializationError& e)
-            {
-                e.SetKey(key);
-                throw; // rethrow now that it has a key
-            }
-        }
-        return false;
-    }
-
-    // GetValueForKey, forced return type, manual converter
-    template<typename T, typename Converter>
-    std::decay_t<T> GetValueForKey(const Json::Value& json, std::string_view key, Converter&& conv)
-    {
-        std::decay_t<T> local{};
-        GetValueForKey(json, key, local, std::forward<Converter>(conv));
-        return local; // returns zero-initialized?
-    }
-
-    // GetValue, type-deduced, with automatic converter
-    template<typename T>
-    bool GetValue(const Json::Value& json, T& target)
-    {
-        return GetValue(json, target, ConversionTrait<typename std::decay<T>::type>{});
-    }
-
-    // GetValue, forced return type, with automatic converter
-    template<typename T>
-    std::decay_t<T> GetValue(const Json::Value& json)
-    {
-        std::decay_t<T> local{};
-        GetValue(json, local, ConversionTrait<typename std::decay<T>::type>{});
-        return local; // returns zero-initialized or value
-    }
-
-    // GetValueForKey, type-deduced, with automatic converter
-    template<typename T>
-    bool GetValueForKey(const Json::Value& json, std::string_view key, T& target)
-    {
-        return GetValueForKey(json, key, target, ConversionTrait<typename std::decay<T>::type>{});
-    }
-
-    // GetValueForKey, forced return type, with automatic converter
-    template<typename T>
-    std::decay_t<T> GetValueForKey(const Json::Value& json, std::string_view key)
-    {
-        return GetValueForKey<T>(json, key, ConversionTrait<typename std::decay<T>::type>{});
-    }
-
-    // Get multiple values for keys (json, k, &v, k, &v, k, &v, ...).
-    // Uses the default converter for each v.
-    // Careful: this can cause a template explosion.
-    constexpr void GetValuesForKeys(const Json::Value& /*json*/) {}
-
-    template<typename T, typename... Args>
-    void GetValuesForKeys(const Json::Value& json, std::string_view key1, T&& val1, Args&&... args)
-    {
-        GetValueForKey(json, key1, val1);
-        GetValuesForKeys(json, std::forward<Args>(args)...);
-    }
-
-    // SetValueForKey, type-deduced, manual converter
-    template<typename T, typename Converter>
-    void SetValueForKey(Json::Value& json, std::string_view key, const T& target, Converter&& conv)
-    {
-        // We don't want to write any empty optionals into JSON (right now).
-        if (OptionOracle<T>::HasValue(target))
-        {
-            // demand guarantees that it will return a value or throw an exception
-            *json.demand(&*key.cbegin(), (&*key.cbegin()) + key.size()) = conv.ToJson(target);
-        }
-    }
-
-    // SetValueForKey, type-deduced, with automatic converter
-    template<typename T>
-    void SetValueForKey(Json::Value& json, std::string_view key, const T& target)
-    {
-        SetValueForKey(json, key, target, ConversionTrait<typename std::decay<T>::type>{});
-    }
-
-    template<typename T>
-    struct ConversionTrait
-    {
-        // Forward-declare these so the linker can pick up specializations from elsewhere!
-        T FromJson(const Json::Value&);
-        bool CanConvert(const Json::Value& json);
-
-        Json::Value ToJson(const T& val);
-
-        std::string TypeDescription() const { return "<unknown>"; }
-    };
-
-    template<>
-    struct ConversionTrait<std::string>
-    {
-        std::string FromJson(const Json::Value& json)
-        {
-            return json.asString();
-        }
-
-        bool CanConvert(const Json::Value& json)
-        {
-            return json.isString();
-        }
-
-        Json::Value ToJson(const std::string& val)
-        {
-            return val;
-        }
-
-        std::string TypeDescription() const
-        {
-            return "string";
-        }
-    };
-
-    template<>
-    struct ConversionTrait<std::wstring>
-    {
-        std::wstring FromJson(const Json::Value& json)
-        {
-            return til::u8u16(Detail::GetStringView(json));
-        }
-
-        bool CanConvert(const Json::Value& json) const
-        {
-            return json.isString();
-        }
-
-        Json::Value ToJson(const std::wstring& val)
-        {
-            return til::u16u8(val);
-        }
-
-        std::string TypeDescription() const
-        {
-            return "string";
-        }
-    };
-
-    template<typename T>
-    struct ConversionTrait<std::vector<T>>
-    {
-        std::vector<T> FromJson(const Json::Value& json)
-        {
-            std::vector<T> val;
-            val.reserve(json.size());
-
-            ConversionTrait<T> trait;
-            for (const auto& element : json)
-            {
-                val.push_back(trait.FromJson(element));
-            }
-
-            return val;
-        }
-
-        bool CanConvert(const Json::Value& json) const
-        {
-            ConversionTrait<T> trait;
-            return json.isArray() && std::all_of(json.begin(), json.end(), [trait](const auto& json) mutable -> bool { return trait.CanConvert(json); });
-        }
-
-        Json::Value ToJson(const std::vector<T>& val)
-        {
-            Json::Value json{ Json::arrayValue };
-
-            ConversionTrait<T> trait;
-            for (const auto& v : val)
-            {
-                json.append(trait.ToJson(v));
-            }
-
-            return json;
-        }
-        std::string TypeDescription() const
-        {
-            return fmt::format("{}[]", ConversionTrait<T>{}.TypeDescription());
-        }
-    };
-
-    template<typename T>
-    struct ConversionTrait<std::unordered_set<T>>
-    {
-        std::unordered_set<T> FromJson(const Json::Value& json) const
-        {
-            ConversionTrait<T> trait;
-            std::unordered_set<T> val;
-            val.reserve(json.size());
-
-            for (const auto& element : json)
-            {
-                val.emplace(trait.FromJson(element));
-            }
-
-            return val;
-        }
-
-        bool CanConvert(const Json::Value& json) const
-        {
-            ConversionTrait<T> trait;
-<<<<<<< HEAD
-            return json.isArray() && std::all_of(json.begin(), json.end(), [trait](const auto& json) -> bool { return trait.CanConvert(json); });
-=======
-            return json.isArray() && std::all_of(json.begin(), json.end(), [trait](const auto& json) mutable -> bool { return trait.CanConvert(json); });
->>>>>>> 3d7480e9
-        }
-
-        Json::Value ToJson(const std::unordered_set<T>& val)
-        {
-            ConversionTrait<T> trait;
-            Json::Value json{ Json::arrayValue };
-
-            for (const auto& key : val)
-            {
-                json.append(trait.ToJson(key));
-            }
-
-            return json;
-        }
-
-        std::string TypeDescription() const
-        {
-            return fmt::format("{}[]", ConversionTrait<GUID>{}.TypeDescription());
-        }
-    };
-
-    template<typename T>
-<<<<<<< HEAD
-=======
-
->>>>>>> 3d7480e9
-    struct ConversionTrait<std::unordered_map<std::string, T>>
-    {
-        std::unordered_map<std::string, T> FromJson(const Json::Value& json) const
-        {
-            std::unordered_map<std::string, T> val;
-            val.reserve(json.size());
-
-            ConversionTrait<T> trait;
-            for (auto it = json.begin(), end = json.end(); it != end; ++it)
-            {
-                GetValue(*it, val[it.name()], trait);
-            }
-
-            return val;
-        }
-
-        bool CanConvert(const Json::Value& json) const
-        {
-            if (!json.isObject())
-            {
-                return false;
-            }
-            ConversionTrait<T> trait;
-            for (const auto& v : json)
-            {
-                if (!trait.CanConvert(v))
-                {
-                    return false;
-                }
-            }
-            return true;
-        }
-
-        Json::Value ToJson(const std::unordered_map<std::string, T>& val)
-        {
-            Json::Value json{ Json::objectValue };
-
-            for (const auto& [k, v] : val)
-            {
-                SetValueForKey(json, k, v);
-            }
-
-            return json;
-        }
-
-        std::string TypeDescription() const
-        {
-            return fmt::format("map (string, {})", ConversionTrait<T>{}.TypeDescription());
-        }
-    };
-
-#ifdef WINRT_BASE_H
-    template<>
-    struct ConversionTrait<winrt::hstring> : public ConversionTrait<std::wstring>
-    {
-        // Leverage the wstring converter's validation
-        winrt::hstring FromJson(const Json::Value& json)
-        {
-            if (json.isNull())
-            {
-                return winrt::hstring{};
-            }
-            return winrt::hstring{ til::u8u16(Detail::GetStringView(json)) };
-        }
-
-        Json::Value ToJson(const winrt::hstring& val)
-        {
-            if (val == winrt::hstring{})
-            {
-                return Json::Value::nullSingleton();
-            }
-            return til::u16u8(val);
-        }
-
-        bool CanConvert(const Json::Value& json) const
-        {
-            // hstring has a specific behavior for null, so it can convert it
-            return ConversionTrait<std::wstring>::CanConvert(json) || json.isNull();
-        }
-    };
-
-    template<typename T>
-    struct ConversionTrait<winrt::Windows::Foundation::Collections::IVector<T>>
-    {
-        winrt::Windows::Foundation::Collections::IVector<T> FromJson(const Json::Value& json)
-        {
-            ConversionTrait<std::vector<T>> trait;
-            return winrt::single_threaded_vector<T>(std::move(trait.FromJson(json)));
-        }
-
-        bool CanConvert(const Json::Value& json) const
-        {
-            ConversionTrait<std::vector<T>> trait;
-            return trait.CanConvert(json);
-        }
-
-        Json::Value ToJson(const winrt::Windows::Foundation::Collections::IVector<T>& val)
-        {
-            Json::Value json{ Json::arrayValue };
-
-            if (val)
-            {
-                ConversionTrait<T> trait;
-                for (const auto& v : val)
-                {
-                    json.append(trait.ToJson(v));
-                }
-            }
-
-            return json;
-        }
-        std::string TypeDescription() const
-        {
-            return fmt::format("{}[]", ConversionTrait<T>{}.TypeDescription());
-        }
-    };
-
-    template<typename T>
-    struct ConversionTrait<winrt::Windows::Foundation::Collections::IMap<winrt::hstring, T>>
-    {
-        winrt::Windows::Foundation::Collections::IMap<winrt::hstring, T> FromJson(const Json::Value& json) const
-        {
-            std::unordered_map<winrt::hstring, T> val;
-            val.reserve(json.size());
-
-            ConversionTrait<T> trait;
-            for (auto it = json.begin(), end = json.end(); it != end; ++it)
-            {
-                GetValue(*it, val[winrt::to_hstring(it.name())], trait);
-            }
-
-            return winrt::single_threaded_map<winrt::hstring, T>(std::move(val));
-        }
-
-        bool CanConvert(const Json::Value& json) const
-        {
-            if (!json.isObject())
-            {
-                return false;
-            }
-            ConversionTrait<T> trait;
-            for (const auto& v : json)
-            {
-                if (!trait.CanConvert(v))
-                {
-                    return false;
-                }
-            }
-            return true;
-        }
-
-        Json::Value ToJson(const winrt::Windows::Foundation::Collections::IMap<winrt::hstring, T>& val)
-        {
-            Json::Value json{ Json::objectValue };
-
-            for (const auto& [k, v] : val)
-            {
-                SetValueForKey(json, til::u16u8(k), v);
-            }
-
-            return json;
-        }
-
-        std::string TypeDescription() const
-        {
-            return fmt::format("map (string, {})", ConversionTrait<T>{}.TypeDescription());
-        }
-    };
-#endif
-
-    template<>
-    struct ConversionTrait<bool>
-    {
-        bool FromJson(const Json::Value& json)
-        {
-            return json.asBool();
-        }
-
-        bool CanConvert(const Json::Value& json)
-        {
-            return json.isBool();
-        }
-
-        Json::Value ToJson(const bool val)
-        {
-            return val;
-        }
-
-        std::string TypeDescription() const
-        {
-            return "true | false";
-        }
-    };
-
-    template<>
-    struct ConversionTrait<int>
-    {
-        int FromJson(const Json::Value& json)
-        {
-            return json.asInt();
-        }
-
-        bool CanConvert(const Json::Value& json)
-        {
-            return json.isInt();
-        }
-
-        Json::Value ToJson(const int& val)
-        {
-            return val;
-        }
-
-        std::string TypeDescription() const
-        {
-            return "number";
-        }
-    };
-
-    template<>
-    struct ConversionTrait<unsigned int>
-    {
-        unsigned int FromJson(const Json::Value& json)
-        {
-            return json.asUInt();
-        }
-
-        bool CanConvert(const Json::Value& json)
-        {
-            return json.isUInt();
-        }
-
-        Json::Value ToJson(const unsigned int& val)
-        {
-            return val;
-        }
-
-        std::string TypeDescription() const
-        {
-            return "number (>= 0)";
-        }
-    };
-
-    template<>
-    struct ConversionTrait<float>
-    {
-        float FromJson(const Json::Value& json)
-        {
-            return json.asFloat();
-        }
-
-        bool CanConvert(const Json::Value& json)
-        {
-            return json.isNumeric();
-        }
-
-        Json::Value ToJson(const float& val)
-        {
-            return val;
-        }
-
-        std::string TypeDescription() const
-        {
-            return "number";
-        }
-    };
-
-    template<>
-    struct ConversionTrait<double>
-    {
-        double FromJson(const Json::Value& json)
-        {
-            return json.asDouble();
-        }
-
-        bool CanConvert(const Json::Value& json)
-        {
-            return json.isNumeric();
-        }
-
-        Json::Value ToJson(const double& val)
-        {
-            return val;
-        }
-
-        std::string TypeDescription() const
-        {
-            return "number";
-        }
-    };
-
-    template<>
-    struct ConversionTrait<GUID>
-    {
-        GUID FromJson(const Json::Value& json)
-        {
-            return ::Microsoft::Console::Utils::GuidFromString(til::u8u16(Detail::GetStringView(json)));
-        }
-
-        bool CanConvert(const Json::Value& json)
-        {
-            if (!json.isString())
-            {
-                return false;
-            }
-
-            const auto string{ Detail::GetStringView(json) };
-            return string.length() == 38 && string.front() == '{' && string.back() == '}';
-        }
-
-        Json::Value ToJson(const GUID& val)
-        {
-            return til::u16u8(::Microsoft::Console::Utils::GuidToString(val));
-        }
-
-        std::string TypeDescription() const
-        {
-            return "guid";
-        }
-    };
-
-    // GUID and winrt::guid are mutually convertible,
-    // but IReference<winrt::guid> throws some of this off
-    template<>
-    struct ConversionTrait<winrt::guid>
-    {
-        winrt::guid FromJson(const Json::Value& json) const
-        {
-            return static_cast<winrt::guid>(ConversionTrait<GUID>{}.FromJson(json));
-        }
-
-        bool CanConvert(const Json::Value& json) const
-        {
-            return ConversionTrait<GUID>{}.CanConvert(json);
-        }
-
-        Json::Value ToJson(const winrt::guid& val)
-        {
-            return ConversionTrait<GUID>{}.ToJson(val);
-        }
-
-        std::string TypeDescription() const
-        {
-            return ConversionTrait<GUID>{}.TypeDescription();
-        }
-    };
-
-    template<>
-    struct ConversionTrait<til::color>
-    {
-        til::color FromJson(const Json::Value& json)
-        {
-            return ::Microsoft::Console::Utils::ColorFromHexString(Detail::GetStringView(json));
-        }
-
-        bool CanConvert(const Json::Value& json)
-        {
-            if (!json.isString())
-            {
-                return false;
-            }
-
-            const auto string{ Detail::GetStringView(json) };
-            return (string.length() == 7 || string.length() == 4) && string.front() == '#';
-        }
-
-        Json::Value ToJson(const til::color& val)
-        {
-            return til::u16u8(val.ToHexString(true));
-        }
-
-        std::string TypeDescription() const
-        {
-            return "color (#rrggbb, #rgb)";
-        }
-    };
-
-#ifdef WINRT_Windows_Foundation_H
-    template<>
-    struct ConversionTrait<winrt::Windows::Foundation::Size>
-    {
-        winrt::Windows::Foundation::Size FromJson(const Json::Value& json)
-        {
-            winrt::Windows::Foundation::Size size{};
-            GetValueForKey(json, std::string_view("width"), size.Width);
-            GetValueForKey(json, std::string_view("height"), size.Height);
-
-            return size;
-        }
-
-        bool CanConvert(const Json::Value& json)
-        {
-            if (!json.isObject())
-            {
-                return false;
-            }
-
-            return json.isMember("width") && json.isMember("height");
-        }
-
-        Json::Value ToJson(const winrt::Windows::Foundation::Size& val)
-        {
-            Json::Value json{ Json::objectValue };
-
-            SetValueForKey(json, std::string_view("width"), val.Width);
-            SetValueForKey(json, std::string_view("height"), val.Height);
-
-            return json;
-        }
-
-        std::string TypeDescription() const
-        {
-            return "size { width, height }";
-        }
-    };
-#endif
-
-#ifdef WINRT_Windows_UI_H
-    template<>
-    struct ConversionTrait<winrt::Windows::UI::Color>
-    {
-        winrt::Windows::UI::Color FromJson(const Json::Value& json) const
-        {
-            return static_cast<winrt::Windows::UI::Color>(ConversionTrait<til::color>{}.FromJson(json));
-        }
-
-        bool CanConvert(const Json::Value& json) const
-        {
-            return ConversionTrait<til::color>{}.CanConvert(json);
-        }
-
-        Json::Value ToJson(const winrt::Windows::UI::Color& val)
-        {
-            return ConversionTrait<til::color>{}.ToJson(val);
-        }
-
-        std::string TypeDescription() const
-        {
-            return ConversionTrait<til::color>{}.TypeDescription();
-        }
-    };
-#endif
-
-#ifdef WINRT_Microsoft_Terminal_Core_H
-    template<>
-    struct ConversionTrait<winrt::Microsoft::Terminal::Core::Color>
-    {
-        winrt::Microsoft::Terminal::Core::Color FromJson(const Json::Value& json) const
-        {
-            return static_cast<winrt::Microsoft::Terminal::Core::Color>(ConversionTrait<til::color>{}.FromJson(json));
-        }
-
-        bool CanConvert(const Json::Value& json) const
-        {
-            return ConversionTrait<til::color>{}.CanConvert(json);
-        }
-
-        Json::Value ToJson(const winrt::Microsoft::Terminal::Core::Color& val)
-        {
-            return ConversionTrait<til::color>{}.ToJson(val);
-        }
-
-        std::string TypeDescription() const
-        {
-            return ConversionTrait<til::color>{}.TypeDescription();
-        }
-    };
-#endif
-
-    template<typename T, typename TDelegatedConverter = ConversionTrait<typename std::decay<T>::type>, typename TOpt = std::optional<typename std::decay<T>::type>>
-    struct OptionalConverter
-    {
-        using Oracle = OptionOracle<TOpt>;
-        TDelegatedConverter delegatedConverter{};
-
-        TOpt FromJson(const Json::Value& json)
-        {
-            if (!json && !delegatedConverter.CanConvert(json))
-            {
-                // If the nested converter can't deal with null, emit an empty optional
-                // If it can, it probably has specific null behavior that it wants to use.
-                return Oracle::EmptyV();
-            }
-            TOpt val{ delegatedConverter.FromJson(json) };
-            return val;
-        }
-
-        bool CanConvert(const Json::Value& json)
-        {
-            return json.isNull() || delegatedConverter.CanConvert(json);
-        }
-
-        Json::Value ToJson(const TOpt& val)
-        {
-            if (!Oracle::HasValue(val))
-            {
-                return Json::Value::nullSingleton();
-            }
-            return delegatedConverter.ToJson(Oracle::Value(val));
-        }
-
-        std::string TypeDescription() const
-        {
-            return delegatedConverter.TypeDescription();
-        }
-    };
-
-    template<typename T>
-    struct ConversionTrait<std::optional<T>> : public OptionalConverter<T, ConversionTrait<T>, std::optional<T>>
-    {
-    };
-
-#ifdef WINRT_Windows_Foundation_H
-    template<typename T>
-    struct ConversionTrait<::winrt::Windows::Foundation::IReference<T>> : public OptionalConverter<T, ConversionTrait<T>, ::winrt::Windows::Foundation::IReference<T>>
-    {
-    };
-#endif
-
-    template<typename T, typename TBase>
-    struct EnumMapper
-    {
-        using BaseEnumMapper = EnumMapper<T, TBase>;
-        using ValueType = T;
-        using pair_type = std::pair<std::string_view, T>;
-        T FromJson(const Json::Value& json)
-        {
-            const auto name{ Detail::GetStringView(json) };
-            for (const auto& pair : TBase::mappings)
-            {
-                if (pair.first == name)
-                {
-                    return pair.second;
-                }
-            }
-
-            DeserializationError e{ json };
-            e.expectedType = static_cast<const TBase&>(*this).TypeDescription();
-            throw e;
-        }
-
-        bool CanConvert(const Json::Value& json)
-        {
-            return json.isString();
-        }
-
-        Json::Value ToJson(const T& val)
-        {
-            for (const auto& pair : TBase::mappings)
-            {
-                if (pair.second == val)
-                {
-                    return { pair.first.data() };
-                }
-            }
-            throw SerializationError{};
-        }
-
-        std::string TypeDescription() const
-        {
-            std::vector<std::string_view> names;
-            std::transform(TBase::mappings.cbegin(), TBase::mappings.cend(), std::back_inserter(names), [](auto&& p) { return p.first; });
-            return fmt::format("{}", fmt::join(names, " | "));
-        }
-    };
-
-    // FlagMapper is EnumMapper, but it works for bitfields.
-    // It supports a string (single flag) or an array of strings.
-    // Does an O(n*m) search; meant for small search spaces!
-    //
-    // Cleverly leverage EnumMapper to do the heavy lifting.
-    template<typename T, typename TBase>
-    struct FlagMapper : public EnumMapper<T, TBase>
-    {
-    private:
-        // Hide BaseEnumMapper so FlagMapper's consumers cannot see
-        // it.
-        using BaseEnumMapper = EnumMapper<T, TBase>::BaseEnumMapper;
-
-    public:
-        using BaseFlagMapper = FlagMapper<T, TBase>;
-        static constexpr T AllSet{ static_cast<T>(~0u) };
-        static constexpr T AllClear{ static_cast<T>(0u) };
-
-        T FromJson(const Json::Value& json)
-        {
-            if (json.isString())
-            {
-                return BaseEnumMapper::FromJson(json);
-            }
-            else if (json.isArray())
-            {
-                unsigned int seen{ 0 };
-                T value{};
-                for (const auto& element : json)
-                {
-                    const auto newFlag{ BaseEnumMapper::FromJson(element) };
-                    if (++seen > 1 &&
-                        ((newFlag == AllClear && value != AllClear) ||
-                         (value == AllClear && newFlag != AllClear)))
-                    {
-                        // attempt to combine AllClear (explicitly) with anything else
-                        DeserializationError e{ element };
-                        e.expectedType = static_cast<const TBase&>(*this).TypeDescription();
-                        throw e;
-                    }
-                    value |= newFlag;
-                }
-                return value;
-            }
-
-            // We'll only get here if CanConvert has failed us.
-            return AllClear;
-        }
-
-        Json::Value ToJson(const T& val)
-        {
-            if (val == AllClear)
-            {
-                return BaseEnumMapper::ToJson(AllClear);
-            }
-            else if (val == AllSet)
-            {
-                return BaseEnumMapper::ToJson(AllSet);
-            }
-            else if (WI_IsSingleFlagSet(val))
-            {
-                return BaseEnumMapper::ToJson(val);
-            }
-            else
-            {
-                Json::Value json{ Json::ValueType::arrayValue };
-                for (const auto& pair : TBase::mappings)
-                {
-                    if (pair.second != AllClear &&
-                        (val & pair.second) == pair.second &&
-                        WI_IsSingleFlagSet(pair.second))
-                    {
-                        json.append(BaseEnumMapper::ToJson(pair.second));
-                    }
-                }
-                return json;
-            }
-        }
-
-        bool CanConvert(const Json::Value& json)
-        {
-            return BaseEnumMapper::CanConvert(json) || json.isArray();
-        }
-    };
-
-    template<typename T>
-    struct PermissiveStringConverter
-    {
-    };
-
-    template<>
-    struct PermissiveStringConverter<std::wstring>
-    {
-        std::wstring FromJson(const Json::Value& json)
-        {
-            return til::u8u16(json.asString());
-        }
-
-        bool CanConvert(const Json::Value& /*unused*/)
-        {
-            return true;
-        }
-
-        std::string TypeDescription() const
-        {
-            return "any";
-        }
-    };
-};
-
-#define JSON_ENUM_MAPPER(...)                                                                \
-    template<>                                                                               \
-    struct ::Microsoft::Terminal::Settings::Model::JsonUtils::ConversionTrait<__VA_ARGS__> : \
-        public ::Microsoft::Terminal::Settings::Model::JsonUtils::EnumMapper<__VA_ARGS__, ::Microsoft::Terminal::Settings::Model::JsonUtils::ConversionTrait<__VA_ARGS__>>
-
-#define JSON_FLAG_MAPPER(...)                                                                \
-    template<>                                                                               \
-    struct ::Microsoft::Terminal::Settings::Model::JsonUtils::ConversionTrait<__VA_ARGS__> : \
-        public ::Microsoft::Terminal::Settings::Model::JsonUtils::FlagMapper<__VA_ARGS__, ::Microsoft::Terminal::Settings::Model::JsonUtils::ConversionTrait<__VA_ARGS__>>
-
-#define JSON_MAPPINGS(Count) \
-    static constexpr std::array<pair_type, Count> mappings
+/*++
+Copyright (c) Microsoft Corporation
+Licensed under the MIT license.
+
+Module Name:
+- JsonUtils.h
+
+Abstract:
+- Helpers for the Terminal Settings Model project
+Author(s):
+- Mike Griese - August 2019
+- Dustin Howett - January 2020
+--*/
+
+#pragma once
+
+#include <json.h>
+
+#include "../types/inc/utils.hpp"
+
+namespace winrt
+{
+    // If we don't use winrt, nobody will include the ConversionTraits for winrt stuff.
+    // If nobody includes it, these forward declarations will suffice.
+    struct guid;
+    struct hstring;
+    namespace Windows::Foundation
+    {
+        template<typename T>
+        struct IReference;
+    }
+}
+
+// Method Description:
+// - Create a std::string from a string_view. We do this because we can't look
+//   up a key in a Json::Value with a string_view directly, so instead we'll use
+//   this helper. Should a string_view lookup ever be added to jsoncpp, we can
+//   remove this entirely.
+// Arguments:
+// - key: the string_view to build a string from
+// Return Value:
+// - a std::string to use for looking up a value from a Json::Value
+inline std::string JsonKey(const std::string_view key)
+{
+    return static_cast<std::string>(key);
+}
+
+namespace Microsoft::Terminal::Settings::Model::JsonUtils
+{
+    namespace Detail
+    {
+        // Function Description:
+        // - Returns a string_view to a Json::Value's internal string storage,
+        //   hopefully without copying it.
+        __declspec(noinline) inline const std::string_view GetStringView(const Json::Value& json)
+        {
+            const char* begin{ nullptr };
+            const char* end{ nullptr };
+            json.getString(&begin, &end);
+            const std::string_view zeroCopyString{ begin, gsl::narrow_cast<size_t>(end - begin) };
+            return zeroCopyString;
+        }
+    }
+
+    template<typename T>
+    struct OptionOracle
+    {
+        template<typename U> // universal parameter
+        static constexpr bool HasValue(U&&)
+        {
+            return true;
+        }
+    };
+
+    template<typename T>
+    struct OptionOracle<std::optional<T>>
+    {
+        static constexpr std::optional<T> EmptyV() { return std::nullopt; }
+        static constexpr bool HasValue(const std::optional<T>& o) { return o.has_value(); }
+        // We can return a reference here because the original value is stored inside an std::optional
+        static constexpr auto&& Value(const std::optional<T>& o) { return *o; }
+    };
+
+    template<typename T>
+    struct OptionOracle<::winrt::Windows::Foundation::IReference<T>>
+    {
+        static constexpr ::winrt::Windows::Foundation::IReference<T> EmptyV() { return nullptr; }
+        static constexpr bool HasValue(const ::winrt::Windows::Foundation::IReference<T>& o) { return static_cast<bool>(o); }
+        // We CANNOT return a reference here because IReference does NOT return a reference to its internal memory
+        static constexpr auto Value(const ::winrt::Windows::Foundation::IReference<T>& o) { return o.Value(); }
+    };
+
+    class SerializationError : public std::runtime_error
+    {
+    public:
+        SerializationError() :
+            runtime_error("failed to serialize") {}
+    };
+
+    class DeserializationError : public std::runtime_error
+    {
+    public:
+        DeserializationError(const Json::Value& value) :
+            runtime_error(std::string("failed to deserialize ") + (value.isNull() ? "" : value.asCString())),
+            jsonValue{ value } {}
+
+        void SetKey(std::string_view newKey)
+        {
+            if (!key)
+            {
+                key = newKey;
+            }
+        }
+
+        std::optional<std::string> key;
+        Json::Value jsonValue;
+        std::string expectedType;
+    };
+
+    // Method Description:
+    // - Helper that will populate a reference with a value converted from a json object.
+    // Arguments:
+    // - json: the json object to convert
+    // - target: the value to populate with the converted result
+    // Return Value:
+    // - a boolean indicating whether the value existed (in this case, was non-null)
+    //
+    // GetValue, type-deduced, manual converter
+    template<typename T, typename Converter>
+    bool GetValue(const Json::Value& json, T& target, Converter&& conv)
+    {
+        if (!conv.CanConvert(json))
+        {
+            DeserializationError e{ json };
+            e.expectedType = conv.TypeDescription();
+            throw e;
+        }
+
+        target = conv.FromJson(json);
+        return true;
+    }
+
+    // GetValue, forced return type, manual converter
+    template<typename T, typename Converter>
+    std::decay_t<T> GetValue(const Json::Value& json, Converter&& conv)
+    {
+        std::decay_t<T> local{};
+        GetValue(json, local, std::forward<Converter>(conv));
+        return local; // returns zero-initialized or value
+    }
+
+    // GetValueForKey, type-deduced, manual converter
+    template<typename T, typename Converter>
+    bool GetValueForKey(const Json::Value& json, std::string_view key, T& target, Converter&& conv)
+    {
+        if (auto found{ json.find(&*key.cbegin(), (&*key.cbegin()) + key.size()) })
+        {
+            try
+            {
+                return GetValue(*found, target, std::forward<Converter>(conv));
+            }
+            catch (DeserializationError& e)
+            {
+                e.SetKey(key);
+                throw; // rethrow now that it has a key
+            }
+        }
+        return false;
+    }
+
+    // GetValueForKey, forced return type, manual converter
+    template<typename T, typename Converter>
+    std::decay_t<T> GetValueForKey(const Json::Value& json, std::string_view key, Converter&& conv)
+    {
+        std::decay_t<T> local{};
+        GetValueForKey(json, key, local, std::forward<Converter>(conv));
+        return local; // returns zero-initialized?
+    }
+
+    // GetValue, type-deduced, with automatic converter
+    template<typename T>
+    bool GetValue(const Json::Value& json, T& target)
+    {
+        return GetValue(json, target, ConversionTrait<typename std::decay<T>::type>{});
+    }
+
+    // GetValue, forced return type, with automatic converter
+    template<typename T>
+    std::decay_t<T> GetValue(const Json::Value& json)
+    {
+        std::decay_t<T> local{};
+        GetValue(json, local, ConversionTrait<typename std::decay<T>::type>{});
+        return local; // returns zero-initialized or value
+    }
+
+    // GetValueForKey, type-deduced, with automatic converter
+    template<typename T>
+    bool GetValueForKey(const Json::Value& json, std::string_view key, T& target)
+    {
+        return GetValueForKey(json, key, target, ConversionTrait<typename std::decay<T>::type>{});
+    }
+
+    // GetValueForKey, forced return type, with automatic converter
+    template<typename T>
+    std::decay_t<T> GetValueForKey(const Json::Value& json, std::string_view key)
+    {
+        return GetValueForKey<T>(json, key, ConversionTrait<typename std::decay<T>::type>{});
+    }
+
+    // Get multiple values for keys (json, k, &v, k, &v, k, &v, ...).
+    // Uses the default converter for each v.
+    // Careful: this can cause a template explosion.
+    constexpr void GetValuesForKeys(const Json::Value& /*json*/) {}
+
+    template<typename T, typename... Args>
+    void GetValuesForKeys(const Json::Value& json, std::string_view key1, T&& val1, Args&&... args)
+    {
+        GetValueForKey(json, key1, val1);
+        GetValuesForKeys(json, std::forward<Args>(args)...);
+    }
+
+    // SetValueForKey, type-deduced, manual converter
+    template<typename T, typename Converter>
+    void SetValueForKey(Json::Value& json, std::string_view key, const T& target, Converter&& conv)
+    {
+        // We don't want to write any empty optionals into JSON (right now).
+        if (OptionOracle<T>::HasValue(target))
+        {
+            // demand guarantees that it will return a value or throw an exception
+            *json.demand(&*key.cbegin(), (&*key.cbegin()) + key.size()) = conv.ToJson(target);
+        }
+    }
+
+    // SetValueForKey, type-deduced, with automatic converter
+    template<typename T>
+    void SetValueForKey(Json::Value& json, std::string_view key, const T& target)
+    {
+        SetValueForKey(json, key, target, ConversionTrait<typename std::decay<T>::type>{});
+    }
+
+    template<typename T>
+    struct ConversionTrait
+    {
+        // Forward-declare these so the linker can pick up specializations from elsewhere!
+        T FromJson(const Json::Value&);
+        bool CanConvert(const Json::Value& json);
+
+        Json::Value ToJson(const T& val);
+
+        std::string TypeDescription() const { return "<unknown>"; }
+    };
+
+    template<>
+    struct ConversionTrait<std::string>
+    {
+        std::string FromJson(const Json::Value& json)
+        {
+            return json.asString();
+        }
+
+        bool CanConvert(const Json::Value& json)
+        {
+            return json.isString();
+        }
+
+        Json::Value ToJson(const std::string& val)
+        {
+            return val;
+        }
+
+        std::string TypeDescription() const
+        {
+            return "string";
+        }
+    };
+
+    template<>
+    struct ConversionTrait<std::wstring>
+    {
+        std::wstring FromJson(const Json::Value& json)
+        {
+            return til::u8u16(Detail::GetStringView(json));
+        }
+
+        bool CanConvert(const Json::Value& json) const
+        {
+            return json.isString();
+        }
+
+        Json::Value ToJson(const std::wstring& val)
+        {
+            return til::u16u8(val);
+        }
+
+        std::string TypeDescription() const
+        {
+            return "string";
+        }
+    };
+
+    template<typename T>
+    struct ConversionTrait<std::vector<T>>
+    {
+        std::vector<T> FromJson(const Json::Value& json)
+        {
+            std::vector<T> val;
+            val.reserve(json.size());
+
+            ConversionTrait<T> trait;
+            for (const auto& element : json)
+            {
+                val.push_back(trait.FromJson(element));
+            }
+
+            return val;
+        }
+
+        bool CanConvert(const Json::Value& json) const
+        {
+            ConversionTrait<T> trait;
+            return json.isArray() && std::all_of(json.begin(), json.end(), [trait](const auto& json) mutable -> bool { return trait.CanConvert(json); });
+        }
+
+        Json::Value ToJson(const std::vector<T>& val)
+        {
+            Json::Value json{ Json::arrayValue };
+
+            ConversionTrait<T> trait;
+            for (const auto& v : val)
+            {
+                json.append(trait.ToJson(v));
+            }
+
+            return json;
+        }
+        std::string TypeDescription() const
+        {
+            return fmt::format("{}[]", ConversionTrait<T>{}.TypeDescription());
+        }
+    };
+
+    template<typename T>
+    struct ConversionTrait<std::unordered_set<T>>
+    {
+        std::unordered_set<T> FromJson(const Json::Value& json) const
+        {
+            ConversionTrait<T> trait;
+            std::unordered_set<T> val;
+            val.reserve(json.size());
+
+            for (const auto& element : json)
+            {
+                val.emplace(trait.FromJson(element));
+            }
+
+            return val;
+        }
+
+        bool CanConvert(const Json::Value& json) const
+        {
+            ConversionTrait<T> trait;
+            return json.isArray() && std::all_of(json.begin(), json.end(), [trait](const auto& json) mutable -> bool { return trait.CanConvert(json); });
+        }
+
+        Json::Value ToJson(const std::unordered_set<T>& val)
+        {
+            ConversionTrait<T> trait;
+            Json::Value json{ Json::arrayValue };
+
+            for (const auto& key : val)
+            {
+                json.append(trait.ToJson(key));
+            }
+
+            return json;
+        }
+
+        std::string TypeDescription() const
+        {
+            return fmt::format("{}[]", ConversionTrait<GUID>{}.TypeDescription());
+        }
+    };
+
+    template<typename T>
+    struct ConversionTrait<std::unordered_map<std::string, T>>
+    {
+        std::unordered_map<std::string, T> FromJson(const Json::Value& json) const
+        {
+            std::unordered_map<std::string, T> val;
+            val.reserve(json.size());
+
+            ConversionTrait<T> trait;
+            for (auto it = json.begin(), end = json.end(); it != end; ++it)
+            {
+                GetValue(*it, val[it.name()], trait);
+            }
+
+            return val;
+        }
+
+        bool CanConvert(const Json::Value& json) const
+        {
+            if (!json.isObject())
+            {
+                return false;
+            }
+            ConversionTrait<T> trait;
+            for (const auto& v : json)
+            {
+                if (!trait.CanConvert(v))
+                {
+                    return false;
+                }
+            }
+            return true;
+        }
+
+        Json::Value ToJson(const std::unordered_map<std::string, T>& val)
+        {
+            Json::Value json{ Json::objectValue };
+
+            for (const auto& [k, v] : val)
+            {
+                SetValueForKey(json, k, v);
+            }
+
+            return json;
+        }
+
+        std::string TypeDescription() const
+        {
+            return fmt::format("map (string, {})", ConversionTrait<T>{}.TypeDescription());
+        }
+    };
+
+#ifdef WINRT_BASE_H
+    template<>
+    struct ConversionTrait<winrt::hstring> : public ConversionTrait<std::wstring>
+    {
+        // Leverage the wstring converter's validation
+        winrt::hstring FromJson(const Json::Value& json)
+        {
+            if (json.isNull())
+            {
+                return winrt::hstring{};
+            }
+            return winrt::hstring{ til::u8u16(Detail::GetStringView(json)) };
+        }
+
+        Json::Value ToJson(const winrt::hstring& val)
+        {
+            if (val == winrt::hstring{})
+            {
+                return Json::Value::nullSingleton();
+            }
+            return til::u16u8(val);
+        }
+
+        bool CanConvert(const Json::Value& json) const
+        {
+            // hstring has a specific behavior for null, so it can convert it
+            return ConversionTrait<std::wstring>::CanConvert(json) || json.isNull();
+        }
+    };
+
+    template<typename T>
+    struct ConversionTrait<winrt::Windows::Foundation::Collections::IVector<T>>
+    {
+        winrt::Windows::Foundation::Collections::IVector<T> FromJson(const Json::Value& json)
+        {
+            ConversionTrait<std::vector<T>> trait;
+            return winrt::single_threaded_vector<T>(std::move(trait.FromJson(json)));
+        }
+
+        bool CanConvert(const Json::Value& json) const
+        {
+            ConversionTrait<std::vector<T>> trait;
+            return trait.CanConvert(json);
+        }
+
+        Json::Value ToJson(const winrt::Windows::Foundation::Collections::IVector<T>& val)
+        {
+            Json::Value json{ Json::arrayValue };
+
+            if (val)
+            {
+                ConversionTrait<T> trait;
+                for (const auto& v : val)
+                {
+                    json.append(trait.ToJson(v));
+                }
+            }
+
+            return json;
+        }
+        std::string TypeDescription() const
+        {
+            return fmt::format("{}[]", ConversionTrait<T>{}.TypeDescription());
+        }
+    };
+
+    template<typename T>
+    struct ConversionTrait<winrt::Windows::Foundation::Collections::IMap<winrt::hstring, T>>
+    {
+        winrt::Windows::Foundation::Collections::IMap<winrt::hstring, T> FromJson(const Json::Value& json) const
+        {
+            std::unordered_map<winrt::hstring, T> val;
+            val.reserve(json.size());
+
+            ConversionTrait<T> trait;
+            for (auto it = json.begin(), end = json.end(); it != end; ++it)
+            {
+                GetValue(*it, val[winrt::to_hstring(it.name())], trait);
+            }
+
+            return winrt::single_threaded_map<winrt::hstring, T>(std::move(val));
+        }
+
+        bool CanConvert(const Json::Value& json) const
+        {
+            if (!json.isObject())
+            {
+                return false;
+            }
+            ConversionTrait<T> trait;
+            for (const auto& v : json)
+            {
+                if (!trait.CanConvert(v))
+                {
+                    return false;
+                }
+            }
+            return true;
+        }
+
+        Json::Value ToJson(const winrt::Windows::Foundation::Collections::IMap<winrt::hstring, T>& val)
+        {
+            Json::Value json{ Json::objectValue };
+
+            for (const auto& [k, v] : val)
+            {
+                SetValueForKey(json, til::u16u8(k), v);
+            }
+
+            return json;
+        }
+
+        std::string TypeDescription() const
+        {
+            return fmt::format("map (string, {})", ConversionTrait<T>{}.TypeDescription());
+        }
+    };
+#endif
+
+    template<>
+    struct ConversionTrait<bool>
+    {
+        bool FromJson(const Json::Value& json)
+        {
+            return json.asBool();
+        }
+
+        bool CanConvert(const Json::Value& json)
+        {
+            return json.isBool();
+        }
+
+        Json::Value ToJson(const bool val)
+        {
+            return val;
+        }
+
+        std::string TypeDescription() const
+        {
+            return "true | false";
+        }
+    };
+
+    template<>
+    struct ConversionTrait<int>
+    {
+        int FromJson(const Json::Value& json)
+        {
+            return json.asInt();
+        }
+
+        bool CanConvert(const Json::Value& json)
+        {
+            return json.isInt();
+        }
+
+        Json::Value ToJson(const int& val)
+        {
+            return val;
+        }
+
+        std::string TypeDescription() const
+        {
+            return "number";
+        }
+    };
+
+    template<>
+    struct ConversionTrait<unsigned int>
+    {
+        unsigned int FromJson(const Json::Value& json)
+        {
+            return json.asUInt();
+        }
+
+        bool CanConvert(const Json::Value& json)
+        {
+            return json.isUInt();
+        }
+
+        Json::Value ToJson(const unsigned int& val)
+        {
+            return val;
+        }
+
+        std::string TypeDescription() const
+        {
+            return "number (>= 0)";
+        }
+    };
+
+    template<>
+    struct ConversionTrait<float>
+    {
+        float FromJson(const Json::Value& json)
+        {
+            return json.asFloat();
+        }
+
+        bool CanConvert(const Json::Value& json)
+        {
+            return json.isNumeric();
+        }
+
+        Json::Value ToJson(const float& val)
+        {
+            return val;
+        }
+
+        std::string TypeDescription() const
+        {
+            return "number";
+        }
+    };
+
+    template<>
+    struct ConversionTrait<double>
+    {
+        double FromJson(const Json::Value& json)
+        {
+            return json.asDouble();
+        }
+
+        bool CanConvert(const Json::Value& json)
+        {
+            return json.isNumeric();
+        }
+
+        Json::Value ToJson(const double& val)
+        {
+            return val;
+        }
+
+        std::string TypeDescription() const
+        {
+            return "number";
+        }
+    };
+
+    template<>
+    struct ConversionTrait<GUID>
+    {
+        GUID FromJson(const Json::Value& json)
+        {
+            return ::Microsoft::Console::Utils::GuidFromString(til::u8u16(Detail::GetStringView(json)));
+        }
+
+        bool CanConvert(const Json::Value& json)
+        {
+            if (!json.isString())
+            {
+                return false;
+            }
+
+            const auto string{ Detail::GetStringView(json) };
+            return string.length() == 38 && string.front() == '{' && string.back() == '}';
+        }
+
+        Json::Value ToJson(const GUID& val)
+        {
+            return til::u16u8(::Microsoft::Console::Utils::GuidToString(val));
+        }
+
+        std::string TypeDescription() const
+        {
+            return "guid";
+        }
+    };
+
+    // GUID and winrt::guid are mutually convertible,
+    // but IReference<winrt::guid> throws some of this off
+    template<>
+    struct ConversionTrait<winrt::guid>
+    {
+        winrt::guid FromJson(const Json::Value& json) const
+        {
+            return static_cast<winrt::guid>(ConversionTrait<GUID>{}.FromJson(json));
+        }
+
+        bool CanConvert(const Json::Value& json) const
+        {
+            return ConversionTrait<GUID>{}.CanConvert(json);
+        }
+
+        Json::Value ToJson(const winrt::guid& val)
+        {
+            return ConversionTrait<GUID>{}.ToJson(val);
+        }
+
+        std::string TypeDescription() const
+        {
+            return ConversionTrait<GUID>{}.TypeDescription();
+        }
+    };
+
+    template<>
+    struct ConversionTrait<til::color>
+    {
+        til::color FromJson(const Json::Value& json)
+        {
+            return ::Microsoft::Console::Utils::ColorFromHexString(Detail::GetStringView(json));
+        }
+
+        bool CanConvert(const Json::Value& json)
+        {
+            if (!json.isString())
+            {
+                return false;
+            }
+
+            const auto string{ Detail::GetStringView(json) };
+            return (string.length() == 7 || string.length() == 4) && string.front() == '#';
+        }
+
+        Json::Value ToJson(const til::color& val)
+        {
+            return til::u16u8(val.ToHexString(true));
+        }
+
+        std::string TypeDescription() const
+        {
+            return "color (#rrggbb, #rgb)";
+        }
+    };
+
+#ifdef WINRT_Windows_Foundation_H
+    template<>
+    struct ConversionTrait<winrt::Windows::Foundation::Size>
+    {
+        winrt::Windows::Foundation::Size FromJson(const Json::Value& json)
+        {
+            winrt::Windows::Foundation::Size size{};
+            GetValueForKey(json, std::string_view("width"), size.Width);
+            GetValueForKey(json, std::string_view("height"), size.Height);
+
+            return size;
+        }
+
+        bool CanConvert(const Json::Value& json)
+        {
+            if (!json.isObject())
+            {
+                return false;
+            }
+
+            return json.isMember("width") && json.isMember("height");
+        }
+
+        Json::Value ToJson(const winrt::Windows::Foundation::Size& val)
+        {
+            Json::Value json{ Json::objectValue };
+
+            SetValueForKey(json, std::string_view("width"), val.Width);
+            SetValueForKey(json, std::string_view("height"), val.Height);
+
+            return json;
+        }
+
+        std::string TypeDescription() const
+        {
+            return "size { width, height }";
+        }
+    };
+#endif
+
+#ifdef WINRT_Windows_UI_H
+    template<>
+    struct ConversionTrait<winrt::Windows::UI::Color>
+    {
+        winrt::Windows::UI::Color FromJson(const Json::Value& json) const
+        {
+            return static_cast<winrt::Windows::UI::Color>(ConversionTrait<til::color>{}.FromJson(json));
+        }
+
+        bool CanConvert(const Json::Value& json) const
+        {
+            return ConversionTrait<til::color>{}.CanConvert(json);
+        }
+
+        Json::Value ToJson(const winrt::Windows::UI::Color& val)
+        {
+            return ConversionTrait<til::color>{}.ToJson(val);
+        }
+
+        std::string TypeDescription() const
+        {
+            return ConversionTrait<til::color>{}.TypeDescription();
+        }
+    };
+#endif
+
+#ifdef WINRT_Microsoft_Terminal_Core_H
+    template<>
+    struct ConversionTrait<winrt::Microsoft::Terminal::Core::Color>
+    {
+        winrt::Microsoft::Terminal::Core::Color FromJson(const Json::Value& json) const
+        {
+            return static_cast<winrt::Microsoft::Terminal::Core::Color>(ConversionTrait<til::color>{}.FromJson(json));
+        }
+
+        bool CanConvert(const Json::Value& json) const
+        {
+            return ConversionTrait<til::color>{}.CanConvert(json);
+        }
+
+        Json::Value ToJson(const winrt::Microsoft::Terminal::Core::Color& val)
+        {
+            return ConversionTrait<til::color>{}.ToJson(val);
+        }
+
+        std::string TypeDescription() const
+        {
+            return ConversionTrait<til::color>{}.TypeDescription();
+        }
+    };
+#endif
+
+    template<typename T, typename TDelegatedConverter = ConversionTrait<typename std::decay<T>::type>, typename TOpt = std::optional<typename std::decay<T>::type>>
+    struct OptionalConverter
+    {
+        using Oracle = OptionOracle<TOpt>;
+        TDelegatedConverter delegatedConverter{};
+
+        TOpt FromJson(const Json::Value& json)
+        {
+            if (!json && !delegatedConverter.CanConvert(json))
+            {
+                // If the nested converter can't deal with null, emit an empty optional
+                // If it can, it probably has specific null behavior that it wants to use.
+                return Oracle::EmptyV();
+            }
+            TOpt val{ delegatedConverter.FromJson(json) };
+            return val;
+        }
+
+        bool CanConvert(const Json::Value& json)
+        {
+            return json.isNull() || delegatedConverter.CanConvert(json);
+        }
+
+        Json::Value ToJson(const TOpt& val)
+        {
+            if (!Oracle::HasValue(val))
+            {
+                return Json::Value::nullSingleton();
+            }
+            return delegatedConverter.ToJson(Oracle::Value(val));
+        }
+
+        std::string TypeDescription() const
+        {
+            return delegatedConverter.TypeDescription();
+        }
+    };
+
+    template<typename T>
+    struct ConversionTrait<std::optional<T>> : public OptionalConverter<T, ConversionTrait<T>, std::optional<T>>
+    {
+    };
+
+#ifdef WINRT_Windows_Foundation_H
+    template<typename T>
+    struct ConversionTrait<::winrt::Windows::Foundation::IReference<T>> : public OptionalConverter<T, ConversionTrait<T>, ::winrt::Windows::Foundation::IReference<T>>
+    {
+    };
+#endif
+
+    template<typename T, typename TBase>
+    struct EnumMapper
+    {
+        using BaseEnumMapper = EnumMapper<T, TBase>;
+        using ValueType = T;
+        using pair_type = std::pair<std::string_view, T>;
+        T FromJson(const Json::Value& json)
+        {
+            const auto name{ Detail::GetStringView(json) };
+            for (const auto& pair : TBase::mappings)
+            {
+                if (pair.first == name)
+                {
+                    return pair.second;
+                }
+            }
+
+            DeserializationError e{ json };
+            e.expectedType = static_cast<const TBase&>(*this).TypeDescription();
+            throw e;
+        }
+
+        bool CanConvert(const Json::Value& json)
+        {
+            return json.isString();
+        }
+
+        Json::Value ToJson(const T& val)
+        {
+            for (const auto& pair : TBase::mappings)
+            {
+                if (pair.second == val)
+                {
+                    return { pair.first.data() };
+                }
+            }
+            throw SerializationError{};
+        }
+
+        std::string TypeDescription() const
+        {
+            std::vector<std::string_view> names;
+            std::transform(TBase::mappings.cbegin(), TBase::mappings.cend(), std::back_inserter(names), [](auto&& p) { return p.first; });
+            return fmt::format("{}", fmt::join(names, " | "));
+        }
+    };
+
+    // FlagMapper is EnumMapper, but it works for bitfields.
+    // It supports a string (single flag) or an array of strings.
+    // Does an O(n*m) search; meant for small search spaces!
+    //
+    // Cleverly leverage EnumMapper to do the heavy lifting.
+    template<typename T, typename TBase>
+    struct FlagMapper : public EnumMapper<T, TBase>
+    {
+    private:
+        // Hide BaseEnumMapper so FlagMapper's consumers cannot see
+        // it.
+        using BaseEnumMapper = EnumMapper<T, TBase>::BaseEnumMapper;
+
+    public:
+        using BaseFlagMapper = FlagMapper<T, TBase>;
+        static constexpr T AllSet{ static_cast<T>(~0u) };
+        static constexpr T AllClear{ static_cast<T>(0u) };
+
+        T FromJson(const Json::Value& json)
+        {
+            if (json.isString())
+            {
+                return BaseEnumMapper::FromJson(json);
+            }
+            else if (json.isArray())
+            {
+                unsigned int seen{ 0 };
+                T value{};
+                for (const auto& element : json)
+                {
+                    const auto newFlag{ BaseEnumMapper::FromJson(element) };
+                    if (++seen > 1 &&
+                        ((newFlag == AllClear && value != AllClear) ||
+                         (value == AllClear && newFlag != AllClear)))
+                    {
+                        // attempt to combine AllClear (explicitly) with anything else
+                        DeserializationError e{ element };
+                        e.expectedType = static_cast<const TBase&>(*this).TypeDescription();
+                        throw e;
+                    }
+                    value |= newFlag;
+                }
+                return value;
+            }
+
+            // We'll only get here if CanConvert has failed us.
+            return AllClear;
+        }
+
+        Json::Value ToJson(const T& val)
+        {
+            if (val == AllClear)
+            {
+                return BaseEnumMapper::ToJson(AllClear);
+            }
+            else if (val == AllSet)
+            {
+                return BaseEnumMapper::ToJson(AllSet);
+            }
+            else if (WI_IsSingleFlagSet(val))
+            {
+                return BaseEnumMapper::ToJson(val);
+            }
+            else
+            {
+                Json::Value json{ Json::ValueType::arrayValue };
+                for (const auto& pair : TBase::mappings)
+                {
+                    if (pair.second != AllClear &&
+                        (val & pair.second) == pair.second &&
+                        WI_IsSingleFlagSet(pair.second))
+                    {
+                        json.append(BaseEnumMapper::ToJson(pair.second));
+                    }
+                }
+                return json;
+            }
+        }
+
+        bool CanConvert(const Json::Value& json)
+        {
+            return BaseEnumMapper::CanConvert(json) || json.isArray();
+        }
+    };
+
+    template<typename T>
+    struct PermissiveStringConverter
+    {
+    };
+
+    template<>
+    struct PermissiveStringConverter<std::wstring>
+    {
+        std::wstring FromJson(const Json::Value& json)
+        {
+            return til::u8u16(json.asString());
+        }
+
+        bool CanConvert(const Json::Value& /*unused*/)
+        {
+            return true;
+        }
+
+        std::string TypeDescription() const
+        {
+            return "any";
+        }
+    };
+};
+
+#define JSON_ENUM_MAPPER(...)                                                                \
+    template<>                                                                               \
+    struct ::Microsoft::Terminal::Settings::Model::JsonUtils::ConversionTrait<__VA_ARGS__> : \
+        public ::Microsoft::Terminal::Settings::Model::JsonUtils::EnumMapper<__VA_ARGS__, ::Microsoft::Terminal::Settings::Model::JsonUtils::ConversionTrait<__VA_ARGS__>>
+
+#define JSON_FLAG_MAPPER(...)                                                                \
+    template<>                                                                               \
+    struct ::Microsoft::Terminal::Settings::Model::JsonUtils::ConversionTrait<__VA_ARGS__> : \
+        public ::Microsoft::Terminal::Settings::Model::JsonUtils::FlagMapper<__VA_ARGS__, ::Microsoft::Terminal::Settings::Model::JsonUtils::ConversionTrait<__VA_ARGS__>>
+
+#define JSON_MAPPINGS(Count) \
+    static constexpr std::array<pair_type, Count> mappings