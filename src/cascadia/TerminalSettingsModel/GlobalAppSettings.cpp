--- conflicted
+++ resolved
@@ -1,319 +1,321 @@
-// Copyright (c) Microsoft Corporation.
-// Licensed under the MIT license.
-
-#include "pch.h"
-#include "GlobalAppSettings.h"
-#include "../../types/inc/Utils.hpp"
-#include "../../inc/DefaultSettings.h"
-#include "JsonUtils.h"
-#include "TerminalSettingsSerializationHelpers.h"
-
-#include "GlobalAppSettings.g.cpp"
-
-using namespace Microsoft::Terminal::Settings::Model;
-using namespace winrt::Microsoft::Terminal::Settings::Model::implementation;
-using namespace winrt::Windows::UI::Xaml;
-using namespace ::Microsoft::Console;
-using namespace winrt::Microsoft::UI::Xaml::Controls;
-
-static constexpr std::string_view LegacyKeybindingsKey{ "keybindings" };
-static constexpr std::string_view ActionsKey{ "actions" };
-static constexpr std::string_view DefaultProfileKey{ "defaultProfile" };
-static constexpr std::string_view AlwaysShowTabsKey{ "alwaysShowTabs" };
-static constexpr std::string_view InitialRowsKey{ "initialRows" };
-static constexpr std::string_view InitialColsKey{ "initialCols" };
-static constexpr std::string_view InitialPositionKey{ "initialPosition" };
-static constexpr std::string_view ShowTitleInTitlebarKey{ "showTerminalTitleInTitlebar" };
-static constexpr std::string_view ThemeKey{ "theme" };
-static constexpr std::string_view TabWidthModeKey{ "tabWidthMode" };
-static constexpr std::string_view ShowTabsInTitlebarKey{ "showTabsInTitlebar" };
-static constexpr std::string_view WordDelimitersKey{ "wordDelimiters" };
-static constexpr std::string_view CopyOnSelectKey{ "copyOnSelect" };
-static constexpr std::string_view CopyFormattingKey{ "copyFormatting" };
-static constexpr std::string_view WarnAboutLargePasteKey{ "largePasteWarning" };
-static constexpr std::string_view WarnAboutMultiLinePasteKey{ "multiLinePasteWarning" };
-static constexpr std::string_view LaunchModeKey{ "launchMode" };
-static constexpr std::string_view ConfirmCloseAllKey{ "confirmCloseAllTabs" };
-static constexpr std::string_view SnapToGridOnResizeKey{ "snapToGridOnResize" };
-static constexpr std::string_view EnableStartupTaskKey{ "startOnUserLogin" };
-static constexpr std::string_view AlwaysOnTopKey{ "alwaysOnTop" };
-static constexpr std::string_view UseTabSwitcherKey{ "useTabSwitcher" };
-static constexpr std::string_view DisableAnimationsKey{ "disableAnimations" };
-
-static constexpr std::string_view DebugFeaturesKey{ "debugFeatures" };
-
-static constexpr std::string_view ForceFullRepaintRenderingKey{ "experimental.rendering.forceFullRepaint" };
-static constexpr std::string_view SoftwareRenderingKey{ "experimental.rendering.software" };
-static constexpr std::string_view ForceVTInputKey{ "experimental.input.forceVT" };
-
-#ifdef _DEBUG
-static constexpr bool debugFeaturesDefault{ true };
-#else
-static constexpr bool debugFeaturesDefault{ false };
-#endif
-
-GlobalAppSettings::GlobalAppSettings() :
-    _keymap{ winrt::make_self<KeyMapping>() },
-    _keybindingsWarnings{},
-    _validDefaultProfile{ false },
-    _defaultProfile{},
-    _DebugFeaturesEnabled{ debugFeaturesDefault }
-{
-    _commands = winrt::single_threaded_map<winrt::hstring, Model::Command>();
-    _colorSchemes = winrt::single_threaded_map<winrt::hstring, Model::ColorScheme>();
-}
-
-<<<<<<< HEAD
-// Method Description:
-// - Copies any extraneous data from the parent before completing a CreateChild call
-// Arguments:
-// - <none>
-// Return Value:
-// - <none>
-void GlobalAppSettings::_FinalizeInheritance()
-{
-    // TODO CARLOS: these should be "Copy", but we're just directly linking them while 7877 merges
-    _keymap = _parent->_keymap;
-    std::for_each(_parent->_keybindingsWarnings.begin(), _parent->_keybindingsWarnings.end(), [this](auto& warning) { _keybindingsWarnings.push_back(warning); });
-    for (auto kv : _parent->_colorSchemes)
-    {
-        const auto schemeImpl{ winrt::get_self<ColorScheme>(kv.Value()) };
-        _colorSchemes.Insert(kv.Key(), *schemeImpl);
-    }
-
-    for (auto kv : _parent->_commands)
-    {
-        const auto commandImpl{ winrt::get_self<Command>(kv.Value()) };
-        _commands.Insert(kv.Key(), *commandImpl);
-    }
-=======
-winrt::com_ptr<GlobalAppSettings> GlobalAppSettings::Copy() const
-{
-    auto globals{ winrt::make_self<GlobalAppSettings>() };
-    globals->_InitialRows = _InitialRows;
-    globals->_InitialCols = _InitialCols;
-    globals->_AlwaysShowTabs = _AlwaysShowTabs;
-    globals->_ShowTitleInTitlebar = _ShowTitleInTitlebar;
-    globals->_ConfirmCloseAllTabs = _ConfirmCloseAllTabs;
-    globals->_Theme = _Theme;
-    globals->_TabWidthMode = _TabWidthMode;
-    globals->_ShowTabsInTitlebar = _ShowTabsInTitlebar;
-    globals->_WordDelimiters = _WordDelimiters;
-    globals->_CopyOnSelect = _CopyOnSelect;
-    globals->_CopyFormatting = _CopyFormatting;
-    globals->_WarnAboutLargePaste = _WarnAboutLargePaste;
-    globals->_WarnAboutMultiLinePaste = _WarnAboutMultiLinePaste;
-    globals->_InitialPosition = _InitialPosition;
-    globals->_LaunchMode = _LaunchMode;
-    globals->_SnapToGridOnResize = _SnapToGridOnResize;
-    globals->_ForceFullRepaintRendering = _ForceFullRepaintRendering;
-    globals->_SoftwareRendering = _SoftwareRendering;
-    globals->_ForceVTInput = _ForceVTInput;
-    globals->_DebugFeaturesEnabled = _DebugFeaturesEnabled;
-    globals->_StartOnUserLogin = _StartOnUserLogin;
-    globals->_AlwaysOnTop = _AlwaysOnTop;
-    globals->_UseTabSwitcher = _UseTabSwitcher;
-    globals->_DisableAnimations = _DisableAnimations;
-
-    globals->_unparsedDefaultProfile = _unparsedDefaultProfile;
-    globals->_defaultProfile = _defaultProfile;
-    globals->_keymap = _keymap->Copy();
-    std::copy(_keybindingsWarnings.begin(), _keybindingsWarnings.end(), std::back_inserter(globals->_keybindingsWarnings));
-
-    for (auto kv : _colorSchemes)
-    {
-        const auto schemeImpl{ winrt::get_self<ColorScheme>(kv.Value()) };
-        globals->_colorSchemes.Insert(kv.Key(), *schemeImpl->Copy());
-    }
-
-    for (auto kv : _commands)
-    {
-        const auto commandImpl{ winrt::get_self<Command>(kv.Value()) };
-        globals->_commands.Insert(kv.Key(), *commandImpl->Copy());
-    }
-    return globals;
->>>>>>> 90452664
-}
-
-winrt::Windows::Foundation::Collections::IMapView<winrt::hstring, winrt::Microsoft::Terminal::Settings::Model::ColorScheme> GlobalAppSettings::ColorSchemes() noexcept
-{
-    return _colorSchemes.GetView();
-}
-
-#pragma region DefaultProfile
-void GlobalAppSettings::DefaultProfile(const winrt::guid& defaultProfile) noexcept
-{
-    _validDefaultProfile = true;
-    _defaultProfile = defaultProfile;
-}
-
-winrt::guid GlobalAppSettings::DefaultProfile() const
-{
-    // If we have an unresolved default profile, we should likely explode.
-    THROW_HR_IF(E_INVALIDARG, !_validDefaultProfile);
-    return _defaultProfile;
-}
-
-bool GlobalAppSettings::HasUnparsedDefaultProfile() const
-{
-    return _UnparsedDefaultProfile.has_value();
-}
-
-winrt::hstring GlobalAppSettings::UnparsedDefaultProfile() const
-{
-    const auto val{ _getUnparsedDefaultProfileImpl() };
-    return val ? *val : hstring{ L"" };
-}
-
-void GlobalAppSettings::UnparsedDefaultProfile(const hstring& value)
-{
-    if (_UnparsedDefaultProfile != value)
-    {
-        _UnparsedDefaultProfile = value;
-        _validDefaultProfile = false;
-    }
-}
-
-void GlobalAppSettings::ClearUnparsedDefaultProfile()
-{
-    if (HasUnparsedDefaultProfile())
-    {
-        _UnparsedDefaultProfile = std::nullopt;
-    }
-}
-
-std::optional<winrt::hstring> GlobalAppSettings::_getUnparsedDefaultProfileImpl() const
-{
-    return _UnparsedDefaultProfile ?
-               _UnparsedDefaultProfile :
-               (_parent ?
-                    _parent->_getUnparsedDefaultProfileImpl() :
-                    std::nullopt);
-}
-#pragma endregion
-
-winrt::Microsoft::Terminal::Settings::Model::KeyMapping GlobalAppSettings::KeyMap() const noexcept
-{
-    return *_keymap;
-}
-
-// Method Description:
-// - Create a new instance of this class from a serialized JsonObject.
-// Arguments:
-// - json: an object which should be a serialization of a GlobalAppSettings object.
-// Return Value:
-// - a new GlobalAppSettings instance created from the values in `json`
-winrt::com_ptr<GlobalAppSettings> GlobalAppSettings::FromJson(const Json::Value& json)
-{
-    auto result = winrt::make_self<GlobalAppSettings>();
-    result->LayerJson(json);
-    return result;
-}
-
-void GlobalAppSettings::LayerJson(const Json::Value& json)
-{
-    // _validDefaultProfile keeps track of whether we've verified that DefaultProfile points to something
-    // CascadiaSettings::_ResolveDefaultProfile performs a validation and updates DefaultProfile() with the
-    // resolved value, then making it valid.
-    _validDefaultProfile = !JsonUtils::GetValueForKey(json, DefaultProfileKey, _UnparsedDefaultProfile);
-
-    JsonUtils::GetValueForKey(json, AlwaysShowTabsKey, _AlwaysShowTabs);
-
-    JsonUtils::GetValueForKey(json, ConfirmCloseAllKey, _ConfirmCloseAllTabs);
-
-    JsonUtils::GetValueForKey(json, InitialRowsKey, _InitialRows);
-
-    JsonUtils::GetValueForKey(json, InitialColsKey, _InitialCols);
-
-    JsonUtils::GetValueForKey(json, InitialPositionKey, _InitialPosition);
-
-    JsonUtils::GetValueForKey(json, ShowTitleInTitlebarKey, _ShowTitleInTitlebar);
-
-    JsonUtils::GetValueForKey(json, ShowTabsInTitlebarKey, _ShowTabsInTitlebar);
-
-    JsonUtils::GetValueForKey(json, WordDelimitersKey, _WordDelimiters);
-
-    JsonUtils::GetValueForKey(json, CopyOnSelectKey, _CopyOnSelect);
-
-    JsonUtils::GetValueForKey(json, CopyFormattingKey, _CopyFormatting);
-
-    JsonUtils::GetValueForKey(json, WarnAboutLargePasteKey, _WarnAboutLargePaste);
-
-    JsonUtils::GetValueForKey(json, WarnAboutMultiLinePasteKey, _WarnAboutMultiLinePaste);
-
-    JsonUtils::GetValueForKey(json, LaunchModeKey, _LaunchMode);
-
-    JsonUtils::GetValueForKey(json, ThemeKey, _Theme);
-
-    JsonUtils::GetValueForKey(json, TabWidthModeKey, _TabWidthMode);
-
-    JsonUtils::GetValueForKey(json, SnapToGridOnResizeKey, _SnapToGridOnResize);
-
-    // GetValueForKey will only override the current value if the key exists
-    JsonUtils::GetValueForKey(json, DebugFeaturesKey, _DebugFeaturesEnabled);
-
-    JsonUtils::GetValueForKey(json, ForceFullRepaintRenderingKey, _ForceFullRepaintRendering);
-
-    JsonUtils::GetValueForKey(json, SoftwareRenderingKey, _SoftwareRendering);
-    JsonUtils::GetValueForKey(json, ForceVTInputKey, _ForceVTInput);
-
-    JsonUtils::GetValueForKey(json, EnableStartupTaskKey, _StartOnUserLogin);
-
-    JsonUtils::GetValueForKey(json, AlwaysOnTopKey, _AlwaysOnTop);
-
-    JsonUtils::GetValueForKey(json, UseTabSwitcherKey, _UseTabSwitcher);
-
-    JsonUtils::GetValueForKey(json, DisableAnimationsKey, _DisableAnimations);
-
-    // This is a helper lambda to get the keybindings and commands out of both
-    // and array of objects. We'll use this twice, once on the legacy
-    // `keybindings` key, and again on the newer `bindings` key.
-    auto parseBindings = [this, &json](auto jsonKey) {
-        if (auto bindings{ json[JsonKey(jsonKey)] })
-        {
-            auto warnings = _keymap->LayerJson(bindings);
-            // It's possible that the user provided keybindings have some warnings
-            // in them - problems that we should alert the user to, but we can
-            // recover from. Most of these warnings cannot be detected later in the
-            // Validate settings phase, so we'll collect them now. If there were any
-            // warnings generated from parsing these keybindings, add them to our
-            // list of warnings.
-            _keybindingsWarnings.insert(_keybindingsWarnings.end(), warnings.begin(), warnings.end());
-
-            // Now parse the array again, but this time as a list of commands.
-            warnings = implementation::Command::LayerJson(_commands, bindings);
-        }
-    };
-    parseBindings(LegacyKeybindingsKey);
-    parseBindings(ActionsKey);
-}
-
-// Method Description:
-// - Adds the given colorscheme to our map of schemes, using its name as the key.
-// Arguments:
-// - scheme: the color scheme to add
-// Return Value:
-// - <none>
-void GlobalAppSettings::AddColorScheme(const Model::ColorScheme& scheme)
-{
-    _colorSchemes.Insert(scheme.Name(), scheme);
-}
-
-// Method Description:
-// - Return the warnings that we've collected during parsing the JSON for the
-//   keybindings. It's possible that the user provided keybindings have some
-//   warnings in them - problems that we should alert the user to, but we can
-//   recover from.
-// Arguments:
-// - <none>
-// Return Value:
-// - <none>
-std::vector<winrt::Microsoft::Terminal::Settings::Model::SettingsLoadWarnings> GlobalAppSettings::KeybindingsWarnings() const
-{
-    return _keybindingsWarnings;
-}
-
-winrt::Windows::Foundation::Collections::IMapView<winrt::hstring, winrt::Microsoft::Terminal::Settings::Model::Command> GlobalAppSettings::Commands() noexcept
-{
-    return _commands.GetView();
-}
+// Copyright (c) Microsoft Corporation.
+// Licensed under the MIT license.
+
+#include "pch.h"
+#include "GlobalAppSettings.h"
+#include "../../types/inc/Utils.hpp"
+#include "../../inc/DefaultSettings.h"
+#include "JsonUtils.h"
+#include "TerminalSettingsSerializationHelpers.h"
+
+#include "GlobalAppSettings.g.cpp"
+
+using namespace Microsoft::Terminal::Settings::Model;
+using namespace winrt::Microsoft::Terminal::Settings::Model::implementation;
+using namespace winrt::Windows::UI::Xaml;
+using namespace ::Microsoft::Console;
+using namespace winrt::Microsoft::UI::Xaml::Controls;
+
+static constexpr std::string_view LegacyKeybindingsKey{ "keybindings" };
+static constexpr std::string_view ActionsKey{ "actions" };
+static constexpr std::string_view DefaultProfileKey{ "defaultProfile" };
+static constexpr std::string_view AlwaysShowTabsKey{ "alwaysShowTabs" };
+static constexpr std::string_view InitialRowsKey{ "initialRows" };
+static constexpr std::string_view InitialColsKey{ "initialCols" };
+static constexpr std::string_view InitialPositionKey{ "initialPosition" };
+static constexpr std::string_view ShowTitleInTitlebarKey{ "showTerminalTitleInTitlebar" };
+static constexpr std::string_view ThemeKey{ "theme" };
+static constexpr std::string_view TabWidthModeKey{ "tabWidthMode" };
+static constexpr std::string_view ShowTabsInTitlebarKey{ "showTabsInTitlebar" };
+static constexpr std::string_view WordDelimitersKey{ "wordDelimiters" };
+static constexpr std::string_view CopyOnSelectKey{ "copyOnSelect" };
+static constexpr std::string_view CopyFormattingKey{ "copyFormatting" };
+static constexpr std::string_view WarnAboutLargePasteKey{ "largePasteWarning" };
+static constexpr std::string_view WarnAboutMultiLinePasteKey{ "multiLinePasteWarning" };
+static constexpr std::string_view LaunchModeKey{ "launchMode" };
+static constexpr std::string_view ConfirmCloseAllKey{ "confirmCloseAllTabs" };
+static constexpr std::string_view SnapToGridOnResizeKey{ "snapToGridOnResize" };
+static constexpr std::string_view EnableStartupTaskKey{ "startOnUserLogin" };
+static constexpr std::string_view AlwaysOnTopKey{ "alwaysOnTop" };
+static constexpr std::string_view UseTabSwitcherKey{ "useTabSwitcher" };
+static constexpr std::string_view DisableAnimationsKey{ "disableAnimations" };
+
+static constexpr std::string_view DebugFeaturesKey{ "debugFeatures" };
+
+static constexpr std::string_view ForceFullRepaintRenderingKey{ "experimental.rendering.forceFullRepaint" };
+static constexpr std::string_view SoftwareRenderingKey{ "experimental.rendering.software" };
+static constexpr std::string_view ForceVTInputKey{ "experimental.input.forceVT" };
+
+#ifdef _DEBUG
+static constexpr bool debugFeaturesDefault{ true };
+#else
+static constexpr bool debugFeaturesDefault{ false };
+#endif
+
+GlobalAppSettings::GlobalAppSettings() :
+    _keymap{ winrt::make_self<KeyMapping>() },
+    _keybindingsWarnings{},
+    _validDefaultProfile{ false },
+    _defaultProfile{},
+    _DebugFeaturesEnabled{ debugFeaturesDefault }
+{
+    _commands = winrt::single_threaded_map<winrt::hstring, Model::Command>();
+    _colorSchemes = winrt::single_threaded_map<winrt::hstring, Model::ColorScheme>();
+}
+
+// Method Description:
+// - Copies any extraneous data from the parent before completing a CreateChild call
+// Arguments:
+// - <none>
+// Return Value:
+// - <none>
+void GlobalAppSettings::_FinalizeInheritance()
+{
+    // TODO CARLOS: Crash invoking IActionAndArgs->Copy
+    //_keymap = _parent->_keymap->Copy();
+    _keymap = _parent->_keymap;
+    std::copy(_parent->_keybindingsWarnings.begin(), _parent->_keybindingsWarnings.end(), std::back_inserter(_keybindingsWarnings));
+    for (auto kv : _parent->_colorSchemes)
+    {
+        const auto schemeImpl{ winrt::get_self<ColorScheme>(kv.Value()) };
+        _colorSchemes.Insert(kv.Key(), *schemeImpl->Copy());
+    }
+
+    for (auto kv : _parent->_commands)
+    {
+        const auto commandImpl{ winrt::get_self<Command>(kv.Value()) };
+        _commands.Insert(kv.Key(), *commandImpl->Copy());
+    }
+}
+
+winrt::com_ptr<GlobalAppSettings> GlobalAppSettings::Copy() const
+{
+    auto globals{ winrt::make_self<GlobalAppSettings>() };
+    globals->_InitialRows = _InitialRows;
+    globals->_InitialCols = _InitialCols;
+    globals->_AlwaysShowTabs = _AlwaysShowTabs;
+    globals->_ShowTitleInTitlebar = _ShowTitleInTitlebar;
+    globals->_ConfirmCloseAllTabs = _ConfirmCloseAllTabs;
+    globals->_Theme = _Theme;
+    globals->_TabWidthMode = _TabWidthMode;
+    globals->_ShowTabsInTitlebar = _ShowTabsInTitlebar;
+    globals->_WordDelimiters = _WordDelimiters;
+    globals->_CopyOnSelect = _CopyOnSelect;
+    globals->_CopyFormatting = _CopyFormatting;
+    globals->_WarnAboutLargePaste = _WarnAboutLargePaste;
+    globals->_WarnAboutMultiLinePaste = _WarnAboutMultiLinePaste;
+    globals->_InitialPosition = _InitialPosition;
+    globals->_LaunchMode = _LaunchMode;
+    globals->_SnapToGridOnResize = _SnapToGridOnResize;
+    globals->_ForceFullRepaintRendering = _ForceFullRepaintRendering;
+    globals->_SoftwareRendering = _SoftwareRendering;
+    globals->_ForceVTInput = _ForceVTInput;
+    globals->_DebugFeaturesEnabled = _DebugFeaturesEnabled;
+    globals->_StartOnUserLogin = _StartOnUserLogin;
+    globals->_AlwaysOnTop = _AlwaysOnTop;
+    globals->_UseTabSwitcher = _UseTabSwitcher;
+    globals->_DisableAnimations = _DisableAnimations;
+
+    globals->_UnparsedDefaultProfile = _UnparsedDefaultProfile;
+    globals->_defaultProfile = _defaultProfile;
+    // TODO CARLOS: Crash invoking IActionAndArgs->Copy
+    //globals->_keymap = _keymap->Copy();
+    globals->_keymap = _keymap;
+    std::copy(_keybindingsWarnings.begin(), _keybindingsWarnings.end(), std::back_inserter(globals->_keybindingsWarnings));
+
+    for (auto kv : _colorSchemes)
+    {
+        const auto schemeImpl{ winrt::get_self<ColorScheme>(kv.Value()) };
+        globals->_colorSchemes.Insert(kv.Key(), *schemeImpl->Copy());
+    }
+
+    for (auto kv : _commands)
+    {
+        const auto commandImpl{ winrt::get_self<Command>(kv.Value()) };
+        globals->_commands.Insert(kv.Key(), *commandImpl->Copy());
+    }
+    return globals;
+}
+
+winrt::Windows::Foundation::Collections::IMapView<winrt::hstring, winrt::Microsoft::Terminal::Settings::Model::ColorScheme> GlobalAppSettings::ColorSchemes() noexcept
+{
+    return _colorSchemes.GetView();
+}
+
+#pragma region DefaultProfile
+void GlobalAppSettings::DefaultProfile(const winrt::guid& defaultProfile) noexcept
+{
+    _validDefaultProfile = true;
+    _defaultProfile = defaultProfile;
+}
+
+winrt::guid GlobalAppSettings::DefaultProfile() const
+{
+    // If we have an unresolved default profile, we should likely explode.
+    THROW_HR_IF(E_INVALIDARG, !_validDefaultProfile);
+    return _defaultProfile;
+}
+
+bool GlobalAppSettings::HasUnparsedDefaultProfile() const
+{
+    return _UnparsedDefaultProfile.has_value();
+}
+
+winrt::hstring GlobalAppSettings::UnparsedDefaultProfile() const
+{
+    const auto val{ _getUnparsedDefaultProfileImpl() };
+    return val ? *val : hstring{ L"" };
+}
+
+void GlobalAppSettings::UnparsedDefaultProfile(const hstring& value)
+{
+    if (_UnparsedDefaultProfile != value)
+    {
+        _UnparsedDefaultProfile = value;
+        _validDefaultProfile = false;
+    }
+}
+
+void GlobalAppSettings::ClearUnparsedDefaultProfile()
+{
+    if (HasUnparsedDefaultProfile())
+    {
+        _UnparsedDefaultProfile = std::nullopt;
+    }
+}
+
+std::optional<winrt::hstring> GlobalAppSettings::_getUnparsedDefaultProfileImpl() const
+{
+    return _UnparsedDefaultProfile ?
+               _UnparsedDefaultProfile :
+               (_parent ?
+                    _parent->_getUnparsedDefaultProfileImpl() :
+                    std::nullopt);
+}
+#pragma endregion
+
+winrt::Microsoft::Terminal::Settings::Model::KeyMapping GlobalAppSettings::KeyMap() const noexcept
+{
+    return *_keymap;
+}
+
+// Method Description:
+// - Create a new instance of this class from a serialized JsonObject.
+// Arguments:
+// - json: an object which should be a serialization of a GlobalAppSettings object.
+// Return Value:
+// - a new GlobalAppSettings instance created from the values in `json`
+winrt::com_ptr<GlobalAppSettings> GlobalAppSettings::FromJson(const Json::Value& json)
+{
+    auto result = winrt::make_self<GlobalAppSettings>();
+    result->LayerJson(json);
+    return result;
+}
+
+void GlobalAppSettings::LayerJson(const Json::Value& json)
+{
+    // _validDefaultProfile keeps track of whether we've verified that DefaultProfile points to something
+    // CascadiaSettings::_ResolveDefaultProfile performs a validation and updates DefaultProfile() with the
+    // resolved value, then making it valid.
+    _validDefaultProfile = !JsonUtils::GetValueForKey(json, DefaultProfileKey, _UnparsedDefaultProfile);
+
+    JsonUtils::GetValueForKey(json, AlwaysShowTabsKey, _AlwaysShowTabs);
+
+    JsonUtils::GetValueForKey(json, ConfirmCloseAllKey, _ConfirmCloseAllTabs);
+
+    JsonUtils::GetValueForKey(json, InitialRowsKey, _InitialRows);
+
+    JsonUtils::GetValueForKey(json, InitialColsKey, _InitialCols);
+
+    JsonUtils::GetValueForKey(json, InitialPositionKey, _InitialPosition);
+
+    JsonUtils::GetValueForKey(json, ShowTitleInTitlebarKey, _ShowTitleInTitlebar);
+
+    JsonUtils::GetValueForKey(json, ShowTabsInTitlebarKey, _ShowTabsInTitlebar);
+
+    JsonUtils::GetValueForKey(json, WordDelimitersKey, _WordDelimiters);
+
+    JsonUtils::GetValueForKey(json, CopyOnSelectKey, _CopyOnSelect);
+
+    JsonUtils::GetValueForKey(json, CopyFormattingKey, _CopyFormatting);
+
+    JsonUtils::GetValueForKey(json, WarnAboutLargePasteKey, _WarnAboutLargePaste);
+
+    JsonUtils::GetValueForKey(json, WarnAboutMultiLinePasteKey, _WarnAboutMultiLinePaste);
+
+    JsonUtils::GetValueForKey(json, LaunchModeKey, _LaunchMode);
+
+    JsonUtils::GetValueForKey(json, ThemeKey, _Theme);
+
+    JsonUtils::GetValueForKey(json, TabWidthModeKey, _TabWidthMode);
+
+    JsonUtils::GetValueForKey(json, SnapToGridOnResizeKey, _SnapToGridOnResize);
+
+    // GetValueForKey will only override the current value if the key exists
+    JsonUtils::GetValueForKey(json, DebugFeaturesKey, _DebugFeaturesEnabled);
+
+    JsonUtils::GetValueForKey(json, ForceFullRepaintRenderingKey, _ForceFullRepaintRendering);
+
+    JsonUtils::GetValueForKey(json, SoftwareRenderingKey, _SoftwareRendering);
+    JsonUtils::GetValueForKey(json, ForceVTInputKey, _ForceVTInput);
+
+    JsonUtils::GetValueForKey(json, EnableStartupTaskKey, _StartOnUserLogin);
+
+    JsonUtils::GetValueForKey(json, AlwaysOnTopKey, _AlwaysOnTop);
+
+    JsonUtils::GetValueForKey(json, UseTabSwitcherKey, _UseTabSwitcher);
+
+    JsonUtils::GetValueForKey(json, DisableAnimationsKey, _DisableAnimations);
+
+    // This is a helper lambda to get the keybindings and commands out of both
+    // and array of objects. We'll use this twice, once on the legacy
+    // `keybindings` key, and again on the newer `bindings` key.
+    auto parseBindings = [this, &json](auto jsonKey) {
+        if (auto bindings{ json[JsonKey(jsonKey)] })
+        {
+            auto warnings = _keymap->LayerJson(bindings);
+            // It's possible that the user provided keybindings have some warnings
+            // in them - problems that we should alert the user to, but we can
+            // recover from. Most of these warnings cannot be detected later in the
+            // Validate settings phase, so we'll collect them now. If there were any
+            // warnings generated from parsing these keybindings, add them to our
+            // list of warnings.
+            _keybindingsWarnings.insert(_keybindingsWarnings.end(), warnings.begin(), warnings.end());
+
+            // Now parse the array again, but this time as a list of commands.
+            warnings = implementation::Command::LayerJson(_commands, bindings);
+        }
+    };
+    parseBindings(LegacyKeybindingsKey);
+    parseBindings(ActionsKey);
+}
+
+// Method Description:
+// - Adds the given colorscheme to our map of schemes, using its name as the key.
+// Arguments:
+// - scheme: the color scheme to add
+// Return Value:
+// - <none>
+void GlobalAppSettings::AddColorScheme(const Model::ColorScheme& scheme)
+{
+    _colorSchemes.Insert(scheme.Name(), scheme);
+}
+
+// Method Description:
+// - Return the warnings that we've collected during parsing the JSON for the
+//   keybindings. It's possible that the user provided keybindings have some
+//   warnings in them - problems that we should alert the user to, but we can
+//   recover from.
+// Arguments:
+// - <none>
+// Return Value:
+// - <none>
+std::vector<winrt::Microsoft::Terminal::Settings::Model::SettingsLoadWarnings> GlobalAppSettings::KeybindingsWarnings() const
+{
+    return _keybindingsWarnings;
+}
+
+winrt::Windows::Foundation::Collections::IMapView<winrt::hstring, winrt::Microsoft::Terminal::Settings::Model::Command> GlobalAppSettings::Commands() noexcept
+{
+    return _commands.GetView();
+}