--- conflicted
+++ resolved
@@ -1,144 +1,141 @@
-// Copyright (c) Microsoft Corporation.
-// Licensed under the MIT license.
-
-#include "precomp.h"
-
-#include "vtrenderer.hpp"
-
-using namespace Microsoft::Console::Types;
-#pragma hdrstop
-
-using namespace Microsoft::Console::Render;
-
-// Routine Description:
-// - Notifies us that the system has requested a particular pixel area of the
-//      client rectangle should be redrawn. (On WM_PAINT)
-//  For VT, this doesn't mean anything. So do nothing.
-// Arguments:
-// - prcDirtyClient - Pointer to pixel area (RECT) of client region the system
-//      believes is dirty
-// Return Value:
-// - S_OK
-[[nodiscard]] HRESULT VtEngine::InvalidateSystem(const RECT* const /*prcDirtyClient*/) noexcept
-{
-    return S_OK;
-}
-
-// Routine Description:
-// - Notifies us that the console has changed the selection region and would
-//      like it updated
-// Arguments:
-// - rectangles - Vector of rectangles to draw, line by line
-// Return Value:
-// - S_OK
-[[nodiscard]] HRESULT VtEngine::InvalidateSelection(const std::vector<SMALL_RECT>& /*rectangles*/) noexcept
-{
-    // Selection shouldn't be handled bt the VT Renderer Host, it should be
-    //      handled by the client.
-
-    return S_OK;
-}
-
-// Routine Description:
-// - Notifies us that the console has changed the character region specified.
-// - NOTE: This typically triggers on cursor or text buffer changes
-// Arguments:
-// - psrRegion - Character region (SMALL_RECT) that has been changed
-// Return Value:
-// - S_OK, else an appropriate HRESULT for failing to allocate or write.
-[[nodiscard]] HRESULT VtEngine::Invalidate(const SMALL_RECT* const psrRegion) noexcept
-try
-{
-    const til::rectangle rect{ Viewport::FromExclusive(*psrRegion).ToInclusive() };
-    _trace.TraceInvalidate(rect);
-    _invalidMap.set(rect);
-    return S_OK;
-}
-CATCH_RETURN();
-
-// Routine Description:
-// - Notifies us that the console has changed the position of the cursor.
-// Arguments:
-// - pcoordCursor - the new position of the cursor
-// Return Value:
-// - S_OK
-[[nodiscard]] HRESULT VtEngine::InvalidateCursor(const COORD* const pcoordCursor) noexcept
-{
-    // If we just inherited the cursor, we're going to get an InvalidateCursor
-    //      for both where the old cursor was, and where the new cursor is
-    //      (the inherited location). (See Cursor.cpp:Cursor::SetPosition)
-    // We should ignore the first one, but after that, if the client application
-    //      is moving the cursor around in the viewport, move our virtual top
-    //      up to meet their changes.
-    if (!_skipCursor && _virtualTop > pcoordCursor->Y)
-    {
-        _virtualTop = pcoordCursor->Y;
-    }
-    _skipCursor = false;
-
-    _cursorMoved = true;
-    return S_OK;
-}
-
-// Routine Description:
-// - Notifies to repaint everything.
-// - NOTE: Use sparingly. Only use when something that could affect the entire
-//      frame simultaneously occurs.
-// Arguments:
-// - <none>
-// Return Value:
-// - S_OK, else an appropriate HRESULT for failing to allocate or write.
-[[nodiscard]] HRESULT VtEngine::InvalidateAll() noexcept
-try
-{
-    _trace.TraceInvalidateAll(_lastViewport.ToOrigin().ToInclusive());
-    _invalidMap.set_all();
-    return S_OK;
-}
-CATCH_RETURN();
-
-// Method Description:
-// - Notifies us that we're about to circle the buffer, giving us a chance to
-//      force a repaint before the buffer contents are lost. The VT renderer
-//      needs to be able to render all text before it's lost, so we return true.
-// Arguments:
-// - Receives a bool indicating if we should force the repaint.
-// Return Value:
-// - S_OK
-[[nodiscard]] HRESULT VtEngine::InvalidateCircling(_Out_ bool* const pForcePaint) noexcept
-{
-    // If we're in the middle of a resize request, don't try to immediately start a frame.
-    if (_inResizeRequest)
-    {
-        *pForcePaint = false;
-    }
-    else
-    {
-        *pForcePaint = true;
-
-        // Keep track of the fact that we circled, we'll need to do some work on
-        //      end paint to specifically handle this.
-        _circled = true;
-    }
-
-    _trace.TraceTriggerCircling(*pForcePaint);
-<<<<<<< HEAD
-=======
-
->>>>>>> a543b1ff
-    return S_OK;
-}
-
-// Method Description:
-// - Notifies us that we're about to be torn down. This gives us a last chance
-//      to force a repaint before the buffer contents are lost. The VT renderer
-//      needs to be able to render all text before it's lost, so we return true.
-// Arguments:
-// - Receives a bool indicating if we should force the repaint.
-// Return Value:
-// - S_OK
-[[nodiscard]] HRESULT VtEngine::PrepareForTeardown(_Out_ bool* const pForcePaint) noexcept
-{
-    *pForcePaint = true;
-    return S_OK;
-}
+// Copyright (c) Microsoft Corporation.
+// Licensed under the MIT license.
+
+#include "precomp.h"
+
+#include "vtrenderer.hpp"
+
+using namespace Microsoft::Console::Types;
+#pragma hdrstop
+
+using namespace Microsoft::Console::Render;
+
+// Routine Description:
+// - Notifies us that the system has requested a particular pixel area of the
+//      client rectangle should be redrawn. (On WM_PAINT)
+//  For VT, this doesn't mean anything. So do nothing.
+// Arguments:
+// - prcDirtyClient - Pointer to pixel area (RECT) of client region the system
+//      believes is dirty
+// Return Value:
+// - S_OK
+[[nodiscard]] HRESULT VtEngine::InvalidateSystem(const RECT* const /*prcDirtyClient*/) noexcept
+{
+    return S_OK;
+}
+
+// Routine Description:
+// - Notifies us that the console has changed the selection region and would
+//      like it updated
+// Arguments:
+// - rectangles - Vector of rectangles to draw, line by line
+// Return Value:
+// - S_OK
+[[nodiscard]] HRESULT VtEngine::InvalidateSelection(const std::vector<SMALL_RECT>& /*rectangles*/) noexcept
+{
+    // Selection shouldn't be handled bt the VT Renderer Host, it should be
+    //      handled by the client.
+
+    return S_OK;
+}
+
+// Routine Description:
+// - Notifies us that the console has changed the character region specified.
+// - NOTE: This typically triggers on cursor or text buffer changes
+// Arguments:
+// - psrRegion - Character region (SMALL_RECT) that has been changed
+// Return Value:
+// - S_OK, else an appropriate HRESULT for failing to allocate or write.
+[[nodiscard]] HRESULT VtEngine::Invalidate(const SMALL_RECT* const psrRegion) noexcept
+try
+{
+    const til::rectangle rect{ Viewport::FromExclusive(*psrRegion).ToInclusive() };
+    _trace.TraceInvalidate(rect);
+    _invalidMap.set(rect);
+    return S_OK;
+}
+CATCH_RETURN();
+
+// Routine Description:
+// - Notifies us that the console has changed the position of the cursor.
+// Arguments:
+// - pcoordCursor - the new position of the cursor
+// Return Value:
+// - S_OK
+[[nodiscard]] HRESULT VtEngine::InvalidateCursor(const COORD* const pcoordCursor) noexcept
+{
+    // If we just inherited the cursor, we're going to get an InvalidateCursor
+    //      for both where the old cursor was, and where the new cursor is
+    //      (the inherited location). (See Cursor.cpp:Cursor::SetPosition)
+    // We should ignore the first one, but after that, if the client application
+    //      is moving the cursor around in the viewport, move our virtual top
+    //      up to meet their changes.
+    if (!_skipCursor && _virtualTop > pcoordCursor->Y)
+    {
+        _virtualTop = pcoordCursor->Y;
+    }
+    _skipCursor = false;
+
+    _cursorMoved = true;
+    return S_OK;
+}
+
+// Routine Description:
+// - Notifies to repaint everything.
+// - NOTE: Use sparingly. Only use when something that could affect the entire
+//      frame simultaneously occurs.
+// Arguments:
+// - <none>
+// Return Value:
+// - S_OK, else an appropriate HRESULT for failing to allocate or write.
+[[nodiscard]] HRESULT VtEngine::InvalidateAll() noexcept
+try
+{
+    _trace.TraceInvalidateAll(_lastViewport.ToOrigin().ToInclusive());
+    _invalidMap.set_all();
+    return S_OK;
+}
+CATCH_RETURN();
+
+// Method Description:
+// - Notifies us that we're about to circle the buffer, giving us a chance to
+//      force a repaint before the buffer contents are lost. The VT renderer
+//      needs to be able to render all text before it's lost, so we return true.
+// Arguments:
+// - Receives a bool indicating if we should force the repaint.
+// Return Value:
+// - S_OK
+[[nodiscard]] HRESULT VtEngine::InvalidateCircling(_Out_ bool* const pForcePaint) noexcept
+{
+    // If we're in the middle of a resize request, don't try to immediately start a frame.
+    if (_inResizeRequest)
+    {
+        *pForcePaint = false;
+    }
+    else
+    {
+        *pForcePaint = true;
+
+        // Keep track of the fact that we circled, we'll need to do some work on
+        //      end paint to specifically handle this.
+        _circled = true;
+    }
+
+    _trace.TraceTriggerCircling(*pForcePaint);
+
+    return S_OK;
+}
+
+// Method Description:
+// - Notifies us that we're about to be torn down. This gives us a last chance
+//      to force a repaint before the buffer contents are lost. The VT renderer
+//      needs to be able to render all text before it's lost, so we return true.
+// Arguments:
+// - Receives a bool indicating if we should force the repaint.
+// Return Value:
+// - S_OK
+[[nodiscard]] HRESULT VtEngine::PrepareForTeardown(_Out_ bool* const pForcePaint) noexcept
+{
+    *pForcePaint = true;
+    return S_OK;
+}